--- conflicted
+++ resolved
@@ -1,5 +1,3 @@
-<<<<<<< HEAD
-=======
 # CDK Generative AI Constructs V0.1.294 (2025-02-28)
 
 Based on CDK library version 2.181.1
@@ -28,7 +26,6 @@
 
 Based on CDK library version 2.166.0
 
->>>>>>> 54e71942
 # CDK Generative AI Constructs V0.1.273 (2024-10-15)
 
 Based on CDK library version 2.162.1
