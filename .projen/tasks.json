--- conflicted
+++ resolved
@@ -479,7 +479,6 @@
         }
       ]
     },
-<<<<<<< HEAD
     "integ:issue747:assert": {
       "name": "integ:issue747:assert",
       "description": "assert the snapshot of integration test 'issue747'",
@@ -540,7 +539,9 @@
       "steps": [
         {
           "exec": "cdk watch --app \"ts-node -P tsconfig.dev.json test/integ/issue747.integ.ts\" --no-notices --no-version-reporting --no-asset-metadata --no-path-metadata '**' -o test/integ/.tmp/issue747.integ/deploy.cdk.out"
-=======
+        }
+      ]
+    },
     "integ:prompt-router:assert": {
       "name": "integ:prompt-router:assert",
       "description": "assert the snapshot of integration test 'prompt-router'",
@@ -601,7 +602,6 @@
       "steps": [
         {
           "exec": "cdk watch --app \"ts-node -P tsconfig.dev.json test/integ/prompt-router.integ.ts\" --no-notices --no-version-reporting --no-asset-metadata --no-path-metadata '**' -o test/integ/.tmp/prompt-router.integ/deploy.cdk.out"
->>>>>>> 132eb07a
         }
       ]
     },
@@ -619,11 +619,10 @@
           "spawn": "integ:inference-profiles:snapshot"
         },
         {
-<<<<<<< HEAD
           "spawn": "integ:issue747:snapshot"
-=======
+        },
+        {
           "spawn": "integ:prompt-router:snapshot"
->>>>>>> 132eb07a
         },
         {
           "spawn": "integ:aws-aoss-cw-dashboard:snapshot"
@@ -768,11 +767,10 @@
           "spawn": "integ:inference-profiles:assert"
         },
         {
-<<<<<<< HEAD
           "spawn": "integ:issue747:assert"
-=======
+        },
+        {
           "spawn": "integ:prompt-router:assert"
->>>>>>> 132eb07a
         },
         {
           "spawn": "integ:aws-aoss-cw-dashboard:assert"
