--- conflicted
+++ resolved
@@ -164,7 +164,6 @@
         }
       ]
     },
-<<<<<<< HEAD
     "integ:data-sources:assert": {
       "name": "integ:data-sources:assert",
       "description": "assert the snapshot of integration test 'data-sources'",
@@ -225,7 +224,9 @@
       "steps": [
         {
           "exec": "cdk watch --app \"ts-node -P tsconfig.dev.json test/cdk-lib/bedrock/integ-tests/data-sources.integ.ts\" --no-notices --no-version-reporting --no-asset-metadata --no-path-metadata '**' -o test/cdk-lib/bedrock/integ-tests/.tmp/data-sources.integ/deploy.cdk.out"
-=======
+        }
+      ]
+    },
     "integ:aws-aoss-cw-dashboard:assert": {
       "name": "integ:aws-aoss-cw-dashboard:assert",
       "description": "assert the snapshot of integration test 'aws-aoss-cw-dashboard'",
@@ -286,7 +287,6 @@
       "steps": [
         {
           "exec": "cdk watch --app \"ts-node -P tsconfig.dev.json test/patterns/gen-ai/aws-aoss-cw-dashboard/integ-tests/aws-aoss-cw-dashboard.integ.ts\" --no-notices --no-version-reporting --no-asset-metadata --no-path-metadata '**' -o test/patterns/gen-ai/aws-aoss-cw-dashboard/integ-tests/.tmp/aws-aoss-cw-dashboard.integ/deploy.cdk.out"
->>>>>>> 9e91372d
         }
       ]
     },
