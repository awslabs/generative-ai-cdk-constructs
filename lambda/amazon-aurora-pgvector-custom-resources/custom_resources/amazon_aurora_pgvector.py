#
# Copyright Amazon.com, Inc. or its affiliates. All Rights Reserved.
#
# Licensed under the Apache License, Version 2.0 (the "License"). You may not use this file except in compliance
# with the License. A copy of the License is located at
#
#    http://www.apache.org/licenses/LICENSE-2.0
#
# or in the 'license' file accompanying this file. This file is distributed on an 'AS IS' BASIS, WITHOUT WARRANTIES
# OR CONDITIONS OF ANY KIND, express or implied. See the License for the specific language governing permissions
# and limitations under the License.
#

import logging
import os
import json
import boto3
import pg8000

from botocore.exceptions import ClientError

from custom_resources.cr_types import CustomResourceRequest, CustomResourceResponse

from typing import TypedDict


LOG_LEVEL = os.getenv("LOG_LEVEL", "INFO")

logger = logging.getLogger(__name__)
logger.setLevel(LOG_LEVEL)


class DatabaseProperties(TypedDict):
    Host: str
    DatabaseName: str
    TableName: str
    VectorDimensions: int
    PrimaryKeyField: str
    SchemaName: str
    VectorField: str
    TextField: str
    MetadataField: str
    SecretName: str


def get_secret(secret_name: str) -> dict:
    session = boto3.session.Session()
    client = session.client(service_name='secretsmanager')
    try:
        get_secret_value_response = client.get_secret_value(
            SecretId=secret_name)
    except ClientError as e:
        raise Exception("Couldn't retrieve the secret.") from e
    else:
        if 'SecretString' in get_secret_value_response:
            return json.loads(get_secret_value_response['SecretString'])
        else:
            raise Exception("Couldn't parse the secret.")


def connect_to_database(secret: dict):
    try:
        conn = pg8000.connect(
            host=secret['host'],
            port=secret['port'],
            database=secret['dbname'],
            user=secret['username'],
            password=secret['password']
        )
        return conn
    except pg8000.OperationalError as e:
        raise Exception("Couldn't connect to the database.") from e


def execute_sql_commands(
    conn: pg8000.Connection,
    password: str,
    vector_dimensions: int,
    table_name: str,
    pk_field: str,
    schema_name: str,
    vector_field: str,
    text_field: str,
    metadata_field: str,
):
    try:
        with conn.cursor() as cur:

            cur.execute("CREATE EXTENSION IF NOT EXISTS vector;")
            cur.execute("CREATE SCHEMA IF NOT EXISTS %s;", (schema_name,))

            cur.execute("CREATE ROLE bedrock_user WITH PASSWORD %s LOGIN;", (password,))
            cur.execute("GRANT ALL ON SCHEMA %s TO bedrock_user;", (schema_name,))

            cur.execute(
                f"CREATE TABLE {schema_name}.{table_name} ("
                f"{pk_field} uuid PRIMARY KEY, "
                f"{vector_field} vector(%s), "
                f"{text_field} text, "
                f"{metadata_field} json);",
                (vector_dimensions,),
            )

<<<<<<< HEAD
            for command in sql_commands:
                cur.execute(command)
=======
            cur.execute(
                f"CREATE INDEX ON {schema_name}.{table_name} "
                f"USING hnsw ({vector_field} vector_cosine_ops);"
            )
>>>>>>> 6ebc296f
        conn.commit()
    except pg8000.ProgrammingError as e:
        error_message = f"Error executing SQL commands: {e}"
        raise Exception(f"{error_message}") from e
    finally:
        conn.close()


def on_create(
    event: CustomResourceRequest[DatabaseProperties]
) -> CustomResourceResponse:
    secret_name = event["ResourceProperties"]["SecretName"]
    db_name = event["ResourceProperties"]["DatabaseName"]
    vector_dimensions = event["ResourceProperties"]["VectorDimensions"]
    table_name = event["ResourceProperties"]["TableName"]
    primary_key_field = event["ResourceProperties"]["PrimaryKeyField"]
    schema_name = event["ResourceProperties"]["SchemaName"]
    vector_field = event["ResourceProperties"]["VectorField"]
    text_field = event["ResourceProperties"]["TextField"]
    metadata_field = event["ResourceProperties"]["MetadataField"]

    secret = get_secret(secret_name)
    conn = connect_to_database(secret)
    execute_sql_commands(
        conn=conn, 
        password=secret['password'], 
        vector_dimensions=vector_dimensions,
        table_name=table_name,
        pk_field=primary_key_field,
        schema_name=schema_name,
        vector_field=vector_field,
        text_field=text_field,
        metadata_field=metadata_field,
    )

    return {
        "PhysicalResourceId": f"{secret_name}-{db_name}",
        "Data": {
            "Message": "Database setup completed successfully."
        }
    }


def on_update(
    _event: CustomResourceRequest[DatabaseProperties],
) -> CustomResourceResponse:
    raise ValueError("Update is not supported.")


def on_delete(
    _event: CustomResourceRequest[DatabaseProperties],
) -> CustomResourceResponse:
    return {
        "PhysicalResourceId": _event["PhysicalResourceId"],
        "Data": {
            "Message": "Deletion is completed."
        }
    }


def on_event(event: CustomResourceRequest[DatabaseProperties], context):
    logger.debug(f"Received event: {event}")
    request_type = event["RequestType"]

    if "ServiceToken" in event["ResourceProperties"]:
        del event["ResourceProperties"]["ServiceToken"]

    if request_type == "Create":
        return on_create(event)
    if request_type == "Update":
        return on_update(event)
    if request_type == "Delete":
        return on_delete(event)
    raise Exception("Invalid request type: %s" % request_type)<|MERGE_RESOLUTION|>--- conflicted
+++ resolved
@@ -101,15 +101,10 @@
                 (vector_dimensions,),
             )
 
-<<<<<<< HEAD
-            for command in sql_commands:
-                cur.execute(command)
-=======
             cur.execute(
                 f"CREATE INDEX ON {schema_name}.{table_name} "
                 f"USING hnsw ({vector_field} vector_cosine_ops);"
             )
->>>>>>> 6ebc296f
         conn.commit()
     except pg8000.ProgrammingError as e:
         error_message = f"Error executing SQL commands: {e}"
