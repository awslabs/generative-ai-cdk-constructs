{
  "name": "@cdklabs/generative-ai-cdk-constructs",
  "description": "AWS Generative AI CDK Constructs is a library for well-architected generative AI patterns.",
  "repository": {
    "type": "git",
    "url": "https://github.com/awslabs/generative-ai-cdk-constructs"
  },
  "scripts": {
    "build": "npx projen build",
    "bump": "npx projen bump",
    "clobber": "npx projen clobber",
    "compat": "npx projen compat",
    "compile": "npx projen compile",
    "default": "npx projen default",
    "eject": "npx projen eject",
    "eslint": "npx projen eslint",
    "generate-models-containers": "npx projen generate-models-containers",
    "integ:agent-mem:assert": "npx projen integ:agent-mem:assert",
    "integ:agent-mem:deploy": "npx projen integ:agent-mem:deploy",
    "integ:agent-mem:destroy": "npx projen integ:agent-mem:destroy",
    "integ:agent-mem:snapshot": "npx projen integ:agent-mem:snapshot",
    "integ:agent-mem:watch": "npx projen integ:agent-mem:watch",
    "integ:aws-aoss-cw-dashboard:assert": "npx projen integ:aws-aoss-cw-dashboard:assert",
    "integ:aws-aoss-cw-dashboard:deploy": "npx projen integ:aws-aoss-cw-dashboard:deploy",
    "integ:aws-aoss-cw-dashboard:destroy": "npx projen integ:aws-aoss-cw-dashboard:destroy",
    "integ:aws-aoss-cw-dashboard:snapshot": "npx projen integ:aws-aoss-cw-dashboard:snapshot",
    "integ:aws-aoss-cw-dashboard:watch": "npx projen integ:aws-aoss-cw-dashboard:watch",
    "integ:chatprompt:assert": "npx projen integ:chatprompt:assert",
    "integ:chatprompt:deploy": "npx projen integ:chatprompt:deploy",
    "integ:chatprompt:destroy": "npx projen integ:chatprompt:destroy",
    "integ:chatprompt:snapshot": "npx projen integ:chatprompt:snapshot",
    "integ:chatprompt:watch": "npx projen integ:chatprompt:watch",
    "integ:graph:assert": "npx projen integ:graph:assert",
    "integ:graph:deploy": "npx projen integ:graph:deploy",
    "integ:graph:destroy": "npx projen integ:graph:destroy",
    "integ:graph:snapshot": "npx projen integ:graph:snapshot",
    "integ:graph:watch": "npx projen integ:graph:watch",
    "integ:guardrails:assert": "npx projen integ:guardrails:assert",
    "integ:guardrails:deploy": "npx projen integ:guardrails:deploy",
    "integ:guardrails:destroy": "npx projen integ:guardrails:destroy",
    "integ:guardrails:snapshot": "npx projen integ:guardrails:snapshot",
    "integ:guardrails:watch": "npx projen integ:guardrails:watch",
    "integ:inference-profiles:assert": "npx projen integ:inference-profiles:assert",
    "integ:inference-profiles:deploy": "npx projen integ:inference-profiles:deploy",
    "integ:inference-profiles:destroy": "npx projen integ:inference-profiles:destroy",
    "integ:inference-profiles:snapshot": "npx projen integ:inference-profiles:snapshot",
    "integ:inference-profiles:watch": "npx projen integ:inference-profiles:watch",
    "integ:issue747:assert": "npx projen integ:issue747:assert",
    "integ:issue747:deploy": "npx projen integ:issue747:deploy",
    "integ:issue747:destroy": "npx projen integ:issue747:destroy",
    "integ:issue747:snapshot": "npx projen integ:issue747:snapshot",
    "integ:issue747:watch": "npx projen integ:issue747:watch",
    "integ:issue991:assert": "npx projen integ:issue991:assert",
    "integ:issue991:deploy": "npx projen integ:issue991:deploy",
    "integ:issue991:destroy": "npx projen integ:issue991:destroy",
    "integ:issue991:snapshot": "npx projen integ:issue991:snapshot",
    "integ:issue991:watch": "npx projen integ:issue991:watch",
    "integ:kendra-genai:assert": "npx projen integ:kendra-genai:assert",
    "integ:kendra-genai:deploy": "npx projen integ:kendra-genai:deploy",
    "integ:kendra-genai:destroy": "npx projen integ:kendra-genai:destroy",
    "integ:kendra-genai:snapshot": "npx projen integ:kendra-genai:snapshot",
    "integ:kendra-genai:watch": "npx projen integ:kendra-genai:watch",
    "integ:prompt-router:assert": "npx projen integ:prompt-router:assert",
    "integ:prompt-router:deploy": "npx projen integ:prompt-router:deploy",
    "integ:prompt-router:destroy": "npx projen integ:prompt-router:destroy",
    "integ:prompt-router:snapshot": "npx projen integ:prompt-router:snapshot",
    "integ:prompt-router:watch": "npx projen integ:prompt-router:watch",
    "integ:snapshot-all": "npx projen integ:snapshot-all",
    "package": "npx projen package",
    "package-all": "npx projen package-all",
    "package:dotnet": "npx projen package:dotnet",
    "package:go": "npx projen package:go",
    "package:js": "npx projen package:js",
    "package:python": "npx projen package:python",
    "post-compile": "npx projen post-compile",
    "post-upgrade": "npx projen post-upgrade",
    "pre-compile": "npx projen pre-compile",
    "release": "npx projen release",
    "test": "npx projen test",
    "test:watch": "npx projen test:watch",
    "unbump": "npx projen unbump",
    "upgrade": "npx projen upgrade",
    "watch": "npx projen watch",
    "projen": "npx projen",
    "prepare": "husky install",
    "postinstall": "husky install",
    "prepack": "pinst --disable",
    "postpack": "pinst --enable"
  },
  "author": {
    "name": "Amazon Web Services - Prototyping and Cloud Engineering",
    "url": "https://aws.amazon.com",
    "organization": true
  },
  "devDependencies": {
    "@aws-cdk/assert": "^2.68.0",
<<<<<<< HEAD
    "@aws-cdk/integ-tests-alpha": "2.186.0-alpha.0",
=======
    "@aws-cdk/integ-tests-alpha": "2.187.0-alpha.0",
>>>>>>> 5859c2c6
    "@commitlint/config-conventional": "^18.6.3",
    "@mrgrain/jsii-struct-builder": "^0.7.50",
    "@stylistic/eslint-plugin": "^2",
    "@types/jest": "^29.5.14",
    "@types/node": "^18",
    "@typescript-eslint/eslint-plugin": "^8",
    "@typescript-eslint/parser": "^8",
    "aws-cdk": "^2",
<<<<<<< HEAD
    "aws-cdk-lib": "2.186.0",
=======
    "aws-cdk-lib": "2.187.0",
>>>>>>> 5859c2c6
    "aws-sdk-mock": "^5.9.0",
    "commit-and-tag-version": "^12",
    "commitlint": "^18.6.1",
    "constructs": "10.3.0",
    "eslint": "^9",
    "eslint-import-resolver-typescript": "^3.10.0",
    "eslint-plugin-import": "^2.31.0",
    "eslint-plugin-license-header": "^0.8.0",
    "husky": "^8.0.3",
    "jest": "^29.7.0",
    "jest-junit": "^16",
    "jsii": "~5.6.0",
    "jsii-diff": "^1.111.0",
    "jsii-pacmak": "^1.111.0",
    "jsii-rosetta": "~5.6.0",
    "pinst": "^3.0.0",
    "projen": "~0.91.5",
    "ts-jest": "^29.3.1",
    "ts-node": "^10.9.2",
    "typedoc": "^0.28.1",
    "typedoc-plugin-markdown": "^4.6.1",
    "typescript": "^5.8.2"
  },
  "peerDependencies": {
<<<<<<< HEAD
    "aws-cdk-lib": "^2.186.0",
    "constructs": "^10.3.0"
  },
  "dependencies": {
    "@aws-cdk/aws-lambda-python-alpha": "2.186.0-alpha.0",
    "cdk-nag": "^2.35.46",
=======
    "aws-cdk-lib": "^2.187.0",
    "constructs": "^10.3.0"
  },
  "dependencies": {
    "@aws-cdk/aws-lambda-python-alpha": "2.187.0-alpha.0",
    "cdk-nag": "^2.35.62",
>>>>>>> 5859c2c6
    "deepmerge": "^4.3.1"
  },
  "bundledDependencies": [
    "@aws-cdk/aws-lambda-python-alpha",
    "deepmerge"
  ],
  "keywords": [
    "aws-cdk",
    "cdk",
    "constructs",
    "emerging-tech",
    "generative-ai"
  ],
  "engines": {
    "node": ">= 18.12.0 <= 22.x"
  },
  "main": "lib/index.js",
  "license": "Apache-2.0",
  "publishConfig": {
    "access": "public"
  },
  "version": "0.0.0",
  "jest": {
    "coverageProvider": "v8",
    "testMatch": [
      "<rootDir>/@(src|test)/**/*(*.)@(spec|test).ts?(x)",
      "<rootDir>/@(src|test)/**/__tests__/**/*.ts?(x)",
      "<rootDir>/@(projenrc)/**/*(*.)@(spec|test).ts?(x)",
      "<rootDir>/@(projenrc)/**/__tests__/**/*.ts?(x)"
    ],
    "clearMocks": true,
    "collectCoverage": true,
    "coverageReporters": [
      "json",
      "lcov",
      "clover",
      "cobertura",
      "text"
    ],
    "coverageDirectory": "coverage",
    "coveragePathIgnorePatterns": [
      "/node_modules/"
    ],
    "testPathIgnorePatterns": [
      "/node_modules/"
    ],
    "watchPathIgnorePatterns": [
      "/node_modules/"
    ],
    "reporters": [
      "default",
      [
        "jest-junit",
        {
          "outputDirectory": "test-reports"
        }
      ]
    ],
    "transform": {
      "^.+\\.[t]sx?$": [
        "ts-jest",
        {
          "tsconfig": "tsconfig.dev.json"
        }
      ]
    }
  },
  "types": "lib/index.d.ts",
  "stability": "experimental",
  "jsii": {
    "outdir": "dist",
    "targets": {
      "python": {
        "distName": "cdklabs.generative-ai-cdk-constructs",
        "module": "cdklabs.generative_ai_cdk_constructs"
      },
      "dotnet": {
        "namespace": "Cdklabs.GenerativeAiCdkConstructs",
        "packageId": "Cdklabs.GenerativeAiCdkConstructs"
      },
      "go": {
        "moduleName": "github.com/cdklabs/generative-ai-cdk-constructs-go",
        "packageName": "generative-ai-cdk-constructs"
      }
    },
    "tsc": {
      "outDir": "lib",
      "rootDir": "src"
    }
  },
  "//": "~~ Generated by projen. To modify, edit .projenrc.ts and run \"npx projen\"."
}<|MERGE_RESOLUTION|>--- conflicted
+++ resolved
@@ -94,11 +94,7 @@
   },
   "devDependencies": {
     "@aws-cdk/assert": "^2.68.0",
-<<<<<<< HEAD
-    "@aws-cdk/integ-tests-alpha": "2.186.0-alpha.0",
-=======
     "@aws-cdk/integ-tests-alpha": "2.187.0-alpha.0",
->>>>>>> 5859c2c6
     "@commitlint/config-conventional": "^18.6.3",
     "@mrgrain/jsii-struct-builder": "^0.7.50",
     "@stylistic/eslint-plugin": "^2",
@@ -107,11 +103,7 @@
     "@typescript-eslint/eslint-plugin": "^8",
     "@typescript-eslint/parser": "^8",
     "aws-cdk": "^2",
-<<<<<<< HEAD
-    "aws-cdk-lib": "2.186.0",
-=======
     "aws-cdk-lib": "2.187.0",
->>>>>>> 5859c2c6
     "aws-sdk-mock": "^5.9.0",
     "commit-and-tag-version": "^12",
     "commitlint": "^18.6.1",
@@ -136,21 +128,12 @@
     "typescript": "^5.8.2"
   },
   "peerDependencies": {
-<<<<<<< HEAD
-    "aws-cdk-lib": "^2.186.0",
-    "constructs": "^10.3.0"
-  },
-  "dependencies": {
-    "@aws-cdk/aws-lambda-python-alpha": "2.186.0-alpha.0",
-    "cdk-nag": "^2.35.46",
-=======
     "aws-cdk-lib": "^2.187.0",
     "constructs": "^10.3.0"
   },
   "dependencies": {
     "@aws-cdk/aws-lambda-python-alpha": "2.187.0-alpha.0",
     "cdk-nag": "^2.35.62",
->>>>>>> 5859c2c6
     "deepmerge": "^4.3.1"
   },
   "bundledDependencies": [
