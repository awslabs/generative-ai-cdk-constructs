--- conflicted
+++ resolved
@@ -15,19 +15,16 @@
     "eject": "npx projen eject",
     "eslint": "npx projen eslint",
     "generate-models-containers": "npx projen generate-models-containers",
-<<<<<<< HEAD
     "integ:data-sources:assert": "npx projen integ:data-sources:assert",
     "integ:data-sources:deploy": "npx projen integ:data-sources:deploy",
     "integ:data-sources:destroy": "npx projen integ:data-sources:destroy",
     "integ:data-sources:snapshot": "npx projen integ:data-sources:snapshot",
     "integ:data-sources:watch": "npx projen integ:data-sources:watch",
-=======
     "integ:aws-aoss-cw-dashboard:assert": "npx projen integ:aws-aoss-cw-dashboard:assert",
     "integ:aws-aoss-cw-dashboard:deploy": "npx projen integ:aws-aoss-cw-dashboard:deploy",
     "integ:aws-aoss-cw-dashboard:destroy": "npx projen integ:aws-aoss-cw-dashboard:destroy",
     "integ:aws-aoss-cw-dashboard:snapshot": "npx projen integ:aws-aoss-cw-dashboard:snapshot",
     "integ:aws-aoss-cw-dashboard:watch": "npx projen integ:aws-aoss-cw-dashboard:watch",
->>>>>>> 9e91372d
     "integ:prompts:assert": "npx projen integ:prompts:assert",
     "integ:prompts:deploy": "npx projen integ:prompts:deploy",
     "integ:prompts:destroy": "npx projen integ:prompts:destroy",
