--- conflicted
+++ resolved
@@ -127,13 +127,8 @@
     "constructs": "^10.3.0"
   },
   "dependencies": {
-<<<<<<< HEAD
     "@aws-cdk/aws-lambda-python-alpha": "2.187.0-alpha.0",
-    "cdk-nag": "^2.35.59",
-=======
-    "@aws-cdk/aws-lambda-python-alpha": "2.181.1-alpha.0",
     "cdk-nag": "^2.35.60",
->>>>>>> a1c642bb
     "deepmerge": "^4.3.1"
   },
   "bundledDependencies": [
