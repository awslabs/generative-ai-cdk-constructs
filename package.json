--- conflicted
+++ resolved
@@ -132,13 +132,8 @@
     "constructs": "^10.3.0"
   },
   "dependencies": {
-<<<<<<< HEAD
-    "@aws-cdk/aws-lambda-python-alpha": "2.188.0-alpha.0",
+    "@aws-cdk/aws-lambda-python-alpha": "2.189.0-alpha.0",
     "cdk-nag": "^2.35.67",
-=======
-    "@aws-cdk/aws-lambda-python-alpha": "2.189.0-alpha.0",
-    "cdk-nag": "^2.35.66",
->>>>>>> 4ab787ec
     "deepmerge": "^4.3.1"
   },
   "bundledDependencies": [
