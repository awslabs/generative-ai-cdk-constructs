--- conflicted
+++ resolved
@@ -127,12 +127,8 @@
     "constructs": "^10.3.0"
   },
   "dependencies": {
-<<<<<<< HEAD
     "@aws-cdk/aws-lambda-python-alpha": "2.181.1-alpha.0",
-    "cdk-nag": "^2.35.35",
-=======
     "cdk-nag": "^2.35.36",
->>>>>>> 3cce7cae
     "deepmerge": "^4.3.1"
   },
   "bundledDependencies": [
