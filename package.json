{
  "name": "@cdklabs/generative-ai-cdk-constructs",
  "description": "AWS Generative AI CDK Constructs is a library for well-architected generative AI patterns.",
  "repository": {
    "type": "git",
    "url": "https://github.com/awslabs/generative-ai-cdk-constructs"
  },
  "scripts": {
    "build": "npx projen build",
    "bump": "npx projen bump",
    "clobber": "npx projen clobber",
    "compat": "npx projen compat",
    "compile": "npx projen compile",
    "default": "npx projen default",
    "eject": "npx projen eject",
    "eslint": "npx projen eslint",
    "generate-models-containers": "npx projen generate-models-containers",
    "integ:agent-mem:assert": "npx projen integ:agent-mem:assert",
    "integ:agent-mem:deploy": "npx projen integ:agent-mem:deploy",
    "integ:agent-mem:destroy": "npx projen integ:agent-mem:destroy",
    "integ:agent-mem:snapshot": "npx projen integ:agent-mem:snapshot",
    "integ:agent-mem:watch": "npx projen integ:agent-mem:watch",
    "integ:aws-aoss-cw-dashboard:assert": "npx projen integ:aws-aoss-cw-dashboard:assert",
    "integ:aws-aoss-cw-dashboard:deploy": "npx projen integ:aws-aoss-cw-dashboard:deploy",
    "integ:aws-aoss-cw-dashboard:destroy": "npx projen integ:aws-aoss-cw-dashboard:destroy",
    "integ:aws-aoss-cw-dashboard:snapshot": "npx projen integ:aws-aoss-cw-dashboard:snapshot",
    "integ:aws-aoss-cw-dashboard:watch": "npx projen integ:aws-aoss-cw-dashboard:watch",
    "integ:chatprompt:assert": "npx projen integ:chatprompt:assert",
    "integ:chatprompt:deploy": "npx projen integ:chatprompt:deploy",
    "integ:chatprompt:destroy": "npx projen integ:chatprompt:destroy",
    "integ:chatprompt:snapshot": "npx projen integ:chatprompt:snapshot",
    "integ:chatprompt:watch": "npx projen integ:chatprompt:watch",
    "integ:graph:assert": "npx projen integ:graph:assert",
    "integ:graph:deploy": "npx projen integ:graph:deploy",
    "integ:graph:destroy": "npx projen integ:graph:destroy",
    "integ:graph:snapshot": "npx projen integ:graph:snapshot",
    "integ:graph:watch": "npx projen integ:graph:watch",
    "integ:guardrails:assert": "npx projen integ:guardrails:assert",
    "integ:guardrails:deploy": "npx projen integ:guardrails:deploy",
    "integ:guardrails:destroy": "npx projen integ:guardrails:destroy",
    "integ:guardrails:snapshot": "npx projen integ:guardrails:snapshot",
    "integ:guardrails:watch": "npx projen integ:guardrails:watch",
    "integ:inference-profiles:assert": "npx projen integ:inference-profiles:assert",
    "integ:inference-profiles:deploy": "npx projen integ:inference-profiles:deploy",
    "integ:inference-profiles:destroy": "npx projen integ:inference-profiles:destroy",
    "integ:inference-profiles:snapshot": "npx projen integ:inference-profiles:snapshot",
    "integ:inference-profiles:watch": "npx projen integ:inference-profiles:watch",
    "integ:issue747:assert": "npx projen integ:issue747:assert",
    "integ:issue747:deploy": "npx projen integ:issue747:deploy",
    "integ:issue747:destroy": "npx projen integ:issue747:destroy",
    "integ:issue747:snapshot": "npx projen integ:issue747:snapshot",
    "integ:issue747:watch": "npx projen integ:issue747:watch",
    "integ:issue991:assert": "npx projen integ:issue991:assert",
    "integ:issue991:deploy": "npx projen integ:issue991:deploy",
    "integ:issue991:destroy": "npx projen integ:issue991:destroy",
    "integ:issue991:snapshot": "npx projen integ:issue991:snapshot",
    "integ:issue991:watch": "npx projen integ:issue991:watch",
    "integ:kendra-genai:assert": "npx projen integ:kendra-genai:assert",
    "integ:kendra-genai:deploy": "npx projen integ:kendra-genai:deploy",
    "integ:kendra-genai:destroy": "npx projen integ:kendra-genai:destroy",
    "integ:kendra-genai:snapshot": "npx projen integ:kendra-genai:snapshot",
    "integ:kendra-genai:watch": "npx projen integ:kendra-genai:watch",
    "integ:prompt-router:assert": "npx projen integ:prompt-router:assert",
    "integ:prompt-router:deploy": "npx projen integ:prompt-router:deploy",
    "integ:prompt-router:destroy": "npx projen integ:prompt-router:destroy",
    "integ:prompt-router:snapshot": "npx projen integ:prompt-router:snapshot",
    "integ:prompt-router:watch": "npx projen integ:prompt-router:watch",
    "integ:snapshot-all": "npx projen integ:snapshot-all",
    "package": "npx projen package",
    "package-all": "npx projen package-all",
    "package:dotnet": "npx projen package:dotnet",
    "package:go": "npx projen package:go",
    "package:js": "npx projen package:js",
    "package:python": "npx projen package:python",
    "post-compile": "npx projen post-compile",
    "post-upgrade": "npx projen post-upgrade",
    "pre-compile": "npx projen pre-compile",
    "release": "npx projen release",
    "test": "npx projen test",
    "test:watch": "npx projen test:watch",
    "unbump": "npx projen unbump",
    "upgrade": "npx projen upgrade",
    "watch": "npx projen watch",
    "projen": "npx projen",
    "prepare": "husky install",
    "postinstall": "husky install",
    "prepack": "pinst --disable",
    "postpack": "pinst --enable"
  },
  "author": {
    "name": "Amazon Web Services - Prototyping and Cloud Engineering",
    "url": "https://aws.amazon.com",
    "organization": true
  },
  "devDependencies": {
    "@aws-cdk/assert": "^2.68.0",
    "@aws-cdk/integ-tests-alpha": "2.191.0-alpha.0",
    "@commitlint/config-conventional": "^18.6.3",
    "@mrgrain/jsii-struct-builder": "^0.7.53",
    "@stylistic/eslint-plugin": "^2",
    "@types/jest": "^29.5.14",
    "@types/node": "^18",
    "@typescript-eslint/eslint-plugin": "^8",
    "@typescript-eslint/parser": "^8",
    "aws-cdk": "^2",
    "aws-cdk-lib": "2.191.0",
    "aws-sdk-mock": "^5.9.0",
    "commit-and-tag-version": "^12",
    "commitlint": "^18.6.1",
    "constructs": "10.3.0",
    "eslint": "^9",
    "eslint-import-resolver-typescript": "^3.10.1",
    "eslint-plugin-import": "^2.31.0",
    "eslint-plugin-license-header": "^0.8.0",
    "husky": "^8.0.3",
    "jest": "^29.7.0",
    "jest-junit": "^16",
    "jsii": "~5.6.0",
    "jsii-diff": "^1.111.0",
    "jsii-pacmak": "^1.111.0",
    "jsii-rosetta": "~5.6.0",
    "pinst": "^3.0.0",
    "projen": "~0.91.5",
    "ts-jest": "^29.3.2",
    "ts-node": "^10.9.2",
    "typedoc": "^0.28.3",
    "typedoc-plugin-markdown": "^4.6.3",
    "typescript": "^5.8.3"
  },
  "peerDependencies": {
    "aws-cdk-lib": "^2.191.0",
    "constructs": "^10.3.0"
  },
  "dependencies": {
<<<<<<< HEAD
    "@aws-cdk/aws-lambda-python-alpha": "2.191.0-alpha.0",
    "cdk-nag": "^2.35.78",
=======
    "@aws-cdk/aws-lambda-python-alpha": "2.189.0-alpha.0",
    "cdk-nag": "^2.35.79",
>>>>>>> 25481b47
    "deepmerge": "^4.3.1"
  },
  "bundledDependencies": [
    "@aws-cdk/aws-lambda-python-alpha",
    "deepmerge"
  ],
  "keywords": [
    "aws-cdk",
    "cdk",
    "constructs",
    "emerging-tech",
    "generative-ai"
  ],
  "engines": {
    "node": ">= 18.12.0 <= 22.x"
  },
  "main": "lib/index.js",
  "license": "Apache-2.0",
  "publishConfig": {
    "access": "public"
  },
  "version": "0.0.0",
  "jest": {
    "coverageProvider": "v8",
    "testMatch": [
      "<rootDir>/@(src|test)/**/*(*.)@(spec|test).ts?(x)",
      "<rootDir>/@(src|test)/**/__tests__/**/*.ts?(x)",
      "<rootDir>/@(projenrc)/**/*(*.)@(spec|test).ts?(x)",
      "<rootDir>/@(projenrc)/**/__tests__/**/*.ts?(x)"
    ],
    "clearMocks": true,
    "collectCoverage": true,
    "coverageReporters": [
      "json",
      "lcov",
      "clover",
      "cobertura",
      "text"
    ],
    "coverageDirectory": "coverage",
    "coveragePathIgnorePatterns": [
      "/node_modules/"
    ],
    "testPathIgnorePatterns": [
      "/node_modules/"
    ],
    "watchPathIgnorePatterns": [
      "/node_modules/"
    ],
    "reporters": [
      "default",
      [
        "jest-junit",
        {
          "outputDirectory": "test-reports"
        }
      ]
    ],
    "transform": {
      "^.+\\.[t]sx?$": [
        "ts-jest",
        {
          "tsconfig": "tsconfig.dev.json"
        }
      ]
    }
  },
  "types": "lib/index.d.ts",
  "stability": "experimental",
  "jsii": {
    "outdir": "dist",
    "targets": {
      "python": {
        "distName": "cdklabs.generative-ai-cdk-constructs",
        "module": "cdklabs.generative_ai_cdk_constructs"
      },
      "dotnet": {
        "namespace": "Cdklabs.GenerativeAiCdkConstructs",
        "packageId": "Cdklabs.GenerativeAiCdkConstructs"
      },
      "go": {
        "moduleName": "github.com/cdklabs/generative-ai-cdk-constructs-go",
        "packageName": "generative-ai-cdk-constructs"
      }
    },
    "tsc": {
      "outDir": "lib",
      "rootDir": "src"
    }
  },
  "//": "~~ Generated by projen. To modify, edit .projenrc.ts and run \"npx projen\"."
}<|MERGE_RESOLUTION|>--- conflicted
+++ resolved
@@ -132,13 +132,8 @@
     "constructs": "^10.3.0"
   },
   "dependencies": {
-<<<<<<< HEAD
     "@aws-cdk/aws-lambda-python-alpha": "2.191.0-alpha.0",
-    "cdk-nag": "^2.35.78",
-=======
-    "@aws-cdk/aws-lambda-python-alpha": "2.189.0-alpha.0",
     "cdk-nag": "^2.35.79",
->>>>>>> 25481b47
     "deepmerge": "^4.3.1"
   },
   "bundledDependencies": [
