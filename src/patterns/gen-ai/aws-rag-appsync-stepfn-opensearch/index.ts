--- conflicted
+++ resolved
@@ -571,25 +571,14 @@
     }));
 
     // Add Amazon Bedrock permissions to the IAM role for the Lambda function
-<<<<<<< HEAD
     embeddings_job_function_role.addToPolicy(new iam.PolicyStatement({
       effect: iam.Effect.ALLOW,
       actions: ['bedrock:*'],
-=======
-    embeddings_job_function.addToRolePolicy(
-      new iam.PolicyStatement({
-        effect: iam.Effect.ALLOW,
-        actions: [
-          'bedrock:InvokeModel',
-          'bedrock:InvokeModelWithResponseStream',
-      ],
->>>>>>> beb0a73c
       resources: [
         'arn:aws:bedrock:'+Aws.REGION+'::foundation-model',
         'arn:aws:bedrock:'+Aws.REGION+'::foundation-model/*',
       ],
-      }),
-    );
+    }));
 
     // The lambda will access the opensearch credentials
     if (props.openSearchSecret) {props.openSearchSecret.grantRead(embeddings_job_function_role);}
