/**
 *  Copyright Amazon.com, Inc. or its affiliates. All Rights Reserved.
 *
 *  Licensed under the Apache License, Version 2.0 (the "License"). You may not use this file except in compliance
 *  with the License. A copy of the License is located at
 *
 *      http://www.apache.org/licenses/LICENSE-2.0
 *
 *  or in the 'license' file accompanying this file. This file is distributed on an 'AS IS' BASIS, WITHOUT WARRANTIES
 *  OR CONDITIONS OF ANY KIND, express or implied. See the License for the specific language governing permissions
 *  and limitations under the License.
 */
import * as path from 'path';
import { Duration, Aws, Stack, Annotations } from 'aws-cdk-lib';
import * as appsync from 'aws-cdk-lib/aws-appsync';
import * as cognito from 'aws-cdk-lib/aws-cognito';
import * as ec2 from 'aws-cdk-lib/aws-ec2';
import * as events from 'aws-cdk-lib/aws-events';
import * as targets from 'aws-cdk-lib/aws-events-targets';
import * as iam from 'aws-cdk-lib/aws-iam';
import * as lambda from 'aws-cdk-lib/aws-lambda';
import * as logs from 'aws-cdk-lib/aws-logs';
import * as openSearchServerless from 'aws-cdk-lib/aws-opensearchserverless';
import * as opensearchservice from 'aws-cdk-lib/aws-opensearchservice';
import * as s3 from 'aws-cdk-lib/aws-s3';
import * as secret from 'aws-cdk-lib/aws-secretsmanager';
import * as stepfn from 'aws-cdk-lib/aws-stepfunctions';
import * as stepfn_task from 'aws-cdk-lib/aws-stepfunctions-tasks';
import { NagSuppressions } from 'cdk-nag';
import { Construct } from 'constructs';
import { BaseClass, BaseClassProps } from '../../../common/base-class';
import { ConstructName } from '../../../common/base-class/construct-name-enum';
import { buildDockerLambdaFunction } from '../../../common/helpers/lambda-builder-helper';
import * as opensearch_helper from '../../../common/helpers/opensearch-helper';
import * as s3_bucket_helper from '../../../common/helpers/s3-bucket-helper';
import { generatePhysicalName, lambdaMemorySizeLimiter } from '../../../common/helpers/utils';
import * as vpc_helper from '../../../common/helpers/vpc-helper';
import { DockerLambdaCustomProps } from '../../../common/props/DockerLambdaCustomProps';

/**
 * The properties for the RagAppsyncStepfnOpensearchProps class.
 */
export interface RagAppsyncStepfnOpensearchProps {
  /**
   * Optional custom properties for a VPC the construct will create. This VPC will
   * be used by the Lambda functions the construct creates. Providing
   * both this and existingVpc is an error.
   *
   * @default - none
   */
  readonly vpcProps?: ec2.VpcProps;
  /**
   * Optional An existing VPC in which to deploy the construct. Providing both this and
   * vpcProps is an error.
   *
   * @default - none
   */
  readonly existingVpc?: ec2.IVpc;
  /**
   * Optional existing security group allowing access to opensearch. Used by the lambda functions
   * built by this construct. If not provided, the construct will create one.
   *
   * @default - none
   */
  readonly existingSecurityGroup?: ec2.ISecurityGroup;
  /**
   * Optional Existing instance of an EventBridge bus. If not provided, the construct will create one.
   *
   * @default - None
   */
  readonly existingBusInterface?: events.IEventBus;
  /**
   * Existing instance of S3 Bucket object, providing both this and `bucketInputsAssetsProps` will cause an error.
   *
   * @default - None
   */
  readonly existingInputAssetsBucketObj?: s3.IBucket;
  /**
   * Optional user provided props to override the default props for the S3 Bucket.
   * Providing both this and `existingInputAssetsBucketObj` will cause an error.
   *
   * @default - Default props are used
   */
  readonly bucketInputsAssetsProps?: s3.BucketProps;
  /**
   * Existing instance of S3 Bucket object, providing both this and `bucketProcessedAssetsProps` will cause an error.
   *
   * @default - None
   */
  readonly existingProcessedAssetsBucketObj?: s3.IBucket;
  /**
   * Optional user provided props to override the default props for the S3 Bucket.
   * Providing both this and `existingProcessedAssetsBucketObj` will cause an error.
   *
   * @default - Default props are used
   */
  readonly bucketProcessedAssetsProps?: s3.BucketProps;
  /**
   * Optional existing Amazon OpenSearch Service domain.
   *
   * @default - None
   */
  readonly existingOpensearchDomain?: opensearchservice.IDomain;
  /**
   * Optional existing Amazon Amazon OpenSearch Serverless collection.
   *
   * @default - None
   */
  readonly existingOpensearchServerlessCollection?: openSearchServerless.CfnCollection;
  /**
   * Index name for the OpenSearch Service.
   *
   * @default - None
   */
  readonly openSearchIndexName: string;
  /**
     * Optional. SecretsManager secret to authenticate against the OpenSearch Service domain if
     * domain is configured with Username/Password.
     *
     * @default - None
     */
  readonly openSearchSecret?: secret.ISecret;
  /**
   * Existing merged Appsync GraphQL api.
   *
   * @default - None
   */
  readonly existingMergedApi?: appsync.CfnGraphQLApi;
  /**
   * Cognito user pool used for authentication.
   *
   * @default - None
   */
  readonly cognitoUserPool: cognito.IUserPool;
  /**
   * Value will be appended to resources name.
   *
   * @default - _dev
   */
  readonly stage?: string;
  /**
   * Optional. Allows to provide Embeddings custom lambda code
   * and settings instead of the existing
   */
  readonly customEmbeddingsDockerLambdaProps?: DockerLambdaCustomProps | undefined;
  /**
   * Optional. Allows to provide Input Validation custom lambda code
   * and settings instead of the existing
   */
  readonly customInputValidationDockerLambdaProps?: DockerLambdaCustomProps | undefined;
  /**
   * Optional. Allows to provide File Transformer custom lambda code
   * and settings instead of the existing
   */
  readonly customFileTransformerDockerLambdaProps?: DockerLambdaCustomProps | undefined;

  /**
   * Optional.CDK constructs provided collects anonymous operational
   * metrics to help AWS improve the quality and features of the
   * constructs. Data collection is subject to the AWS Privacy Policy
   * (https://aws.amazon.com/privacy/). To opt out of this feature,
   * simply disable it by setting the construct property
   * "enableOperationalMetric" to false for each construct used.
   *
   * @default - true
   */
  readonly enableOperationalMetric?: boolean;

  /**
   * Enable observability. Warning: associated cost with the services
   * used. Best practice to enable by default.
   *
   * @default - true
   */
  readonly observability?: boolean;
}

/**
   * @summary The RagAppsyncStepfnOpensearch class.
   */
<<<<<<< HEAD
export class RagAppsyncStepfnOpensearch extends Construct {

  /**
   * Construct warning
   */
  public static readonly CONSTRUCT_SCHEMA_UPDATE_WARNING=`
  Attention RagAppsyncStepfnOpensearch users, an update has been made to 
  the GraphQL schema.To ensure continued functionality, please review 
  and update your GraphQL mutations and subscriptions to align with 
  the new schema.This schema update enables enhanced capabilities 
  and optimizations,so adopting the changes is recommended. 
  Please refer to the construct documentation for details 
  on the schema changes and examples of updated GraphQL statements.
  Reach out to the support team if you need assistance 
  updating your integration codebase.  
  `;

=======
export class RagAppsyncStepfnOpensearch extends BaseClass {
>>>>>>> c46c5d05
  /**
   * Returns the instance of ec2.IVpc used by the construct
   */
  public readonly vpc: ec2.IVpc;
  /**
   * Returns the instance of ec2.ISecurityGroup used by the construct
   */
  public readonly securityGroup: ec2.ISecurityGroup;
  /**
   * Returns the instance of events.IEventBus used by the construct
   */
  public readonly ingestionBus: events.IEventBus;
  /**
   * Returns an instance of s3.IBucket created by the construct
   */
  public readonly s3InputAssetsBucketInterface: s3.IBucket;
  /**
   * Returns an instance of s3.Bucket created by the construct.
   * IMPORTANT: If existingInputAssetsBucketObj was provided in Pattern Construct Props,
   * this property will be undefined
   */
  public readonly s3InputAssetsBucket?: s3.Bucket;
  /**
   * Returns an instance of s3.IBucket created by the construct
   */
  public readonly s3ProcessedAssetsBucketInterface: s3.IBucket;
  /**
   * Returns an instance of s3.Bucket created by the construct.
   * IMPORTANT: If existingProcessedAssetsBucketObj was provided in Pattern Construct Props,
   * this property will be undefined
   */
  public readonly s3ProcessedAssetsBucket?: s3.Bucket;
  /**
   * Returns an instance of appsync.IGraphqlApi created by the construct
   */
  public readonly graphqlApi: appsync.IGraphqlApi;
  /**
   * Returns an instance of stepfn.StateMachine created by the construct
   */
  public readonly stateMachine: stepfn.StateMachine;
  /**
   * Returns an instance of lambda.DockerImageFunction used for the embeddings job created by the construct
   */
  public readonly embeddingsLambdaFunction: lambda.DockerImageFunction;
  /**
   * Returns an instance of lambda.DockerImageFunction used for the file transformer job created by the construct
   */
  public readonly fileTransformerLambdaFunction: lambda.DockerImageFunction;
  /**
   * Returns an instance of lambda.DockerImageFunction used for the input validation job created by the construct
   */
  public readonly inputValidationLambdaFunction: lambda.DockerImageFunction;


  /**
     * @summary Constructs a new instance of the RagAppsyncStepfnOpensearch class.
     * @param {cdk.App} scope - represents the scope for all the resources.
     * @param {string} id - this is a a scope-unique id.
     * @param {RagAppsyncStepfnOpensearchProps} props - user provided props for the construct.
     * @since 0.0.0
     * @access public
     */
  constructor(scope: Construct, id: string, props: RagAppsyncStepfnOpensearchProps) {
    super(scope, id);

<<<<<<< HEAD
    Annotations.of(scope).addWarning(RagAppsyncStepfnOpensearch.CONSTRUCT_SCHEMA_UPDATE_WARNING);
    // stage
    let stage = '-dev';
    if (props?.stage) {
      stage = props.stage;
    }
=======
>>>>>>> c46c5d05

    const baseProps: BaseClassProps={
      stage: props.stage,
      enableOperationalMetric: props.enableOperationalMetric,
      constructName: ConstructName.AWSRAGAPPSYNCSTEPFNOPENSEARCH,
      constructId: id,
      observability: props.observability,
    };

    this.updateEnvSuffix(baseProps);
    this.addObservabilityToConstruct(baseProps);

    vpc_helper.CheckVpcProps(props);
    opensearch_helper.CheckOpenSearchProps(props);
    s3_bucket_helper.CheckS3Props({
      existingBucketObj: props.existingInputAssetsBucketObj,
      bucketProps: props.bucketInputsAssetsProps,
    });
    s3_bucket_helper.CheckS3Props({
      existingBucketObj: props.existingProcessedAssetsBucketObj,
      bucketProps: props.bucketProcessedAssetsProps,
    });

    if (props?.existingVpc) {
      this.vpc = props.existingVpc;
    } else {
      this.vpc = new ec2.Vpc(this, 'Vpc', props.vpcProps);
    }

    // Security group
    if (props?.existingSecurityGroup) {
      this.securityGroup = props.existingSecurityGroup;
    } else {
      this.securityGroup = new ec2.SecurityGroup(
        this,
        'securityGroup',
        {
          vpc: this.vpc,
          allowAllOutbound: true,
          securityGroupName: 'securityGroup'+this.stage,
        },
      );
    }

    // vpc flowloggroup
    const logGroup = new logs.LogGroup(this, 'ingestionConstructLogGroup');
    const role = new iam.Role(this, 'ingestionConstructRole', {
      assumedBy: new iam.ServicePrincipal('vpc-flow-logs.amazonaws.com'),
    });

    // vpc flowlogs
    new ec2.FlowLog(this, 'FlowLog', {
      resourceType: ec2.FlowLogResourceType.fromVpc(this.vpc),
      destination: ec2.FlowLogDestination.toCloudWatchLogs(logGroup, role),
    });

    // bucket for storing server access logging
    const serverAccessLogBucket = new s3.Bucket(this,
      'serverAccessLogBucket'+this.stage,
      {
        blockPublicAccess: s3.BlockPublicAccess.BLOCK_ALL,
        encryption: s3.BucketEncryption.S3_MANAGED,
        versioned: true,
        lifecycleRules: [{
          expiration: Duration.days(90),
        }],
      });

    // Bucket containing the inputs assets (documents - multiple modalities) uploaded by the user
    let inputAssetsBucket: s3.IBucket;

    if (!props.existingInputAssetsBucketObj) {
      let tmpBucket: s3.Bucket;
      if (!props.bucketInputsAssetsProps) {
        tmpBucket = new s3.Bucket(this, 'inputAssetsBucket'+this.stage,
          {
            blockPublicAccess: s3.BlockPublicAccess.BLOCK_ALL,
            encryption: s3.BucketEncryption.S3_MANAGED,
            bucketName: 'input-assets-bucket'+this.stage+'-'+Aws.ACCOUNT_ID,
            serverAccessLogsBucket: serverAccessLogBucket,
            enforceSSL: true,
            versioned: true,
            lifecycleRules: [{
              expiration: Duration.days(90),
            }],
          });
      } else {
        tmpBucket = new s3.Bucket(this, 'InputAssetsBucket'+this.stage, props.bucketInputsAssetsProps);
      }
      inputAssetsBucket = tmpBucket;
      this.s3InputAssetsBucket = tmpBucket;
    } else {
      inputAssetsBucket = props.existingInputAssetsBucketObj;
    }

    // this is the one we manipulate, we know it exists
    this.s3InputAssetsBucketInterface = inputAssetsBucket;

    // Bucket containing the processed assets (documents - text format) uploaded by the user
    let processedAssetsBucket: s3.IBucket;

    if (!props.existingProcessedAssetsBucketObj) {
      let tmpBucket: s3.Bucket;
      if (!props.bucketInputsAssetsProps) {
        tmpBucket = new s3.Bucket(this, 'processedAssetsBucket'+this.stage,
          {
            blockPublicAccess: s3.BlockPublicAccess.BLOCK_ALL,
            encryption: s3.BucketEncryption.S3_MANAGED,
            bucketName: 'processed-assets-bucket'+this.stage+'-'+Aws.ACCOUNT_ID,
            serverAccessLogsBucket: serverAccessLogBucket,
            enforceSSL: true,
            versioned: true,
            lifecycleRules: [{
              expiration: Duration.days(90),
            }],
          });
      } else {
        tmpBucket = new s3.Bucket(this, 'processedAssetsBucket'+this.stage, props.bucketProcessedAssetsProps);
      }
      processedAssetsBucket = tmpBucket;
      this.s3ProcessedAssetsBucket = tmpBucket;
    } else {
      processedAssetsBucket = props.existingProcessedAssetsBucketObj;
    }

    // this is the one we manipulate, we know it exists
    this.s3ProcessedAssetsBucketInterface = processedAssetsBucket;

    // GraphQL API
    const ingestion_graphql_api = new appsync.GraphqlApi(
      this,
      'ingestionGraphqlApi',
      {
        name: 'ingestionGraphqlApi'+this.stage,
        definition: appsync.Definition.fromFile(
          path.join(__dirname, '../../../../resources/gen-ai/aws-rag-appsync-stepfn-opensearch/schema.graphql'),
        ),
        authorizationConfig: {
          defaultAuthorization: {
            authorizationType: appsync.AuthorizationType.USER_POOL,
            userPoolConfig: { userPool: props.cognitoUserPool },
          },
          additionalAuthorizationModes: [
            {
              authorizationType: appsync.AuthorizationType.IAM,
            },
          ],
        },
        xrayEnabled: this.enablexray,
        logConfig: {
          fieldLogLevel: this.fieldLogLevel,
          retention: this.retention,
        },
      },
    );

    this.graphqlApi=ingestion_graphql_api;

    // If the user provides a mergedApi endpoint, the lambda
    // functions will use this endpoint to send their status updates
    const updateGraphQlApiEndpoint = !props.existingMergedApi ? ingestion_graphql_api.graphqlUrl : props.existingMergedApi.attrGraphQlUrl;
    const updateGraphQlApiId = !props.existingMergedApi ? ingestion_graphql_api.apiId : props.existingMergedApi.attrApiId;

    const job_status_data_source = new appsync.NoneDataSource(
      this,
      'NoneDataSourceIngestion',
      {
        api: this.graphqlApi,
        name: 'JobStatusDataSource',
      },
    );

    job_status_data_source.createResolver(
      'updateIngestionJobStatusResolver',
      {
        fieldName: 'updateIngestionJobStatus',
        typeName: 'Mutation',
        requestMappingTemplate: appsync.MappingTemplate.fromString(
          `
                    {
                        "version": "2017-02-28",
                        "payload": $util.toJson($context.args)
                    }
                    `,
        ),
        responseMappingTemplate: appsync.MappingTemplate.fromString('$util.toJson($context.result)'),
      },

    );

    if (!props.existingBusInterface) {
      this.ingestionBus = new events.EventBus(this, 'ingestionEventBus'+this.stage,
        {
          eventBusName: 'ingestionEventBus'+this.stage,
        },
      );
    } else {
      this.ingestionBus = props.existingBusInterface;
    }

    // create httpdatasource with ingestion_graphql_api
    const event_bridge_datasource = this.graphqlApi.addEventBridgeDataSource(
      'ingestionEventBridgeDataSource'+this.stage,
      this.ingestionBus,
      {
        name: 'ingestionEventBridgeDataSource'+this.stage,
      },
    );

    const construct_input_validation_lambda_props = {
      code: lambda.DockerImageCode.fromImageAsset(path.join(__dirname, '../../../../lambda/aws-rag-appsync-stepfn-opensearch/input_validation/src')),
      functionName: 'ingestion_input_validation_docker'+this.stage,
      description: 'Lambda function for validating input files formats',
      vpc: this.vpc,
      tracing: this.lambdaTracing,
      vpcSubnets: { subnetType: ec2.SubnetType.PRIVATE_WITH_EGRESS },
      securityGroups: [this.securityGroup],
      memorySize: lambdaMemorySizeLimiter(this, 1_769 * 4),
      timeout: Duration.minutes(15),
      environment: {
        GRAPHQL_URL: updateGraphQlApiEndpoint,
      },
    };

    // Lambda function used to validate inputs in the step function
    const validate_input_function = buildDockerLambdaFunction(this,
      'lambda_function_validation_input' + this.stage,
      construct_input_validation_lambda_props,
      props.customInputValidationDockerLambdaProps,
    );

    // Add GraphQl permissions to the IAM role for the Lambda function
    validate_input_function.addToRolePolicy(new iam.PolicyStatement({
      effect: iam.Effect.ALLOW,
      actions: [
        'appsync:GraphQL',
      ],
      resources: [
        'arn:' + Aws.PARTITION + ':appsync:' + Aws.REGION + ':' + Aws.ACCOUNT_ID + ':apis/' + updateGraphQlApiId + '/*',
      ],
    }));
    // The lambda will pull documents from the input bucket, transform them, and upload
    // the artifacts to the processed bucket
    // we don't use grant read here since it has no effect in case of existing buckets provided by the user
    const s3_transformer_job_function_role = new iam.Role(this, 's3_transformer_job_function_role', {
      assumedBy: new iam.ServicePrincipal('lambda.amazonaws.com'),
      inlinePolicies: {
        LambdaFunctionServiceRolePolicy: new iam.PolicyDocument({
          statements: [new iam.PolicyStatement({
            actions: [
              'logs:CreateLogGroup',
              'logs:CreateLogStream',
              'logs:PutLogEvents',
            ],
            resources: [`arn:${Aws.PARTITION}:logs:${Aws.REGION}:${Aws.ACCOUNT_ID}:log-group:/aws/lambda/*`],
          })],
        }),
      },
    });

    // Minimum permissions for a Lambda function to execute while accessing a resource within a VPC
    s3_transformer_job_function_role.addToPolicy(new iam.PolicyStatement({
      effect: iam.Effect.ALLOW,
      actions: [
        'ec2:CreateNetworkInterface',
        'ec2:DeleteNetworkInterface',
        'ec2:AssignPrivateIpAddresses',
        'ec2:UnassignPrivateIpAddresses',
      ],
      resources: [
        'arn:' + Aws.PARTITION + ':ec2:' + Aws.REGION + ':' + Aws.ACCOUNT_ID + ':*/*',
      ],
    }));
    // Decribe only works if it's allowed on all resources.
    // Reference: https://docs.aws.amazon.com/lambda/latest/dg/configuration-vpc.html#vpc-permissions
    s3_transformer_job_function_role.addToPolicy(new iam.PolicyStatement({
      effect: iam.Effect.ALLOW,
      actions: [
        'ec2:DescribeNetworkInterfaces',
      ],
      resources: [
        '*',
      ],
    }));

    // Minimum permissions for a Lambda function to execute while accessing a resource within a VPC
    s3_transformer_job_function_role.addToPolicy(new iam.PolicyStatement({
      effect: iam.Effect.ALLOW,
      actions: [
        'rekognition:DetectModerationLabels',
      ],
      resources: ['arn:'+ Aws.PARTITION +':rekognition:' + Aws.ACCOUNT_ID + ':project/*' ],
    }));

    s3_transformer_job_function_role.addToPolicy(new iam.PolicyStatement({
      effect: iam.Effect.ALLOW,
      actions: ['bedrock:*'],
      resources: [
        'arn:' + Aws.PARTITION + ':bedrock:' + Aws.REGION + '::foundation-model',
        'arn:' + Aws.PARTITION + ':bedrock:' + Aws.REGION + '::foundation-model/*',
      ],
    }));

    s3_transformer_job_function_role.addToPolicy(
      new iam.PolicyStatement({
        effect: iam.Effect.ALLOW,
        actions: [
          's3:GetObject',
          's3:GetObject*',
          's3:GetBucket*',
          's3:List*',
        ],
        resources: [
          'arn:' + Aws.PARTITION + ':s3:::' + this.s3InputAssetsBucketInterface?.bucketName,
          'arn:' + Aws.PARTITION + ':s3:::' + this.s3InputAssetsBucketInterface?.bucketName + '/*',
        ],
      }),
    );

    s3_transformer_job_function_role.addToPolicy(
      new iam.PolicyStatement({
        effect: iam.Effect.ALLOW,
        actions: ['s3:PutObjectRetention',
          's3:List*',
          's3:GetBucket*',
          's3:Abort*',
          's3:DeleteObject*',
          's3:PutObjectLegalHold',
          's3:PutObjectTagging',
          's3:PutObjectVersionTagging',
          's3:PutObject',
          's3:GetObject*'],
        resources: [
          'arn:' + Aws.PARTITION + ':s3:::' + this.s3ProcessedAssetsBucketInterface?.bucketName,
          'arn:' + Aws.PARTITION + ':s3:::' + this.s3ProcessedAssetsBucketInterface?.bucketName + '/*',
        ],
      }),
    );


    // Add GraphQl permissions to the IAM role for the Lambda function
    s3_transformer_job_function_role.addToPolicy(new iam.PolicyStatement({
      effect: iam.Effect.ALLOW,
      actions: [
        'appsync:GraphQL',
      ],
      resources: [
        'arn:' + Aws.PARTITION + ':appsync:' + Aws.REGION+':' + Aws.ACCOUNT_ID + ':apis/' + updateGraphQlApiId + '/*',
      ],
    }));

    NagSuppressions.addResourceSuppressions(
      s3_transformer_job_function_role,
      [
        {
          id: 'AwsSolutions-IAM5',
          reason: 'AWSLambdaBasicExecutionRole is used.',
        },
      ],
      true,
    );

    const construct__file_transformer_lambda_props = {
      code: lambda.DockerImageCode.fromImageAsset(path.join(__dirname, '../../../../lambda/aws-rag-appsync-stepfn-opensearch/s3_file_transformer/src')),
      functionName: 's3_file_transformer_docker'+this.stage,
      description: 'Lambda function for converting files from their input format to text',
      vpc: this.vpc,
      tracing: this.lambdaTracing,
      vpcSubnets: { subnetType: ec2.SubnetType.PRIVATE_WITH_EGRESS },
      securityGroups: [this.securityGroup],
      memorySize: lambdaMemorySizeLimiter(this, 1_769 * 4),
      timeout: Duration.minutes(15),
      role: s3_transformer_job_function_role,
      environment: {
        INPUT_BUCKET: this.s3InputAssetsBucketInterface.bucketName,
        OUTPUT_BUCKET: this.s3ProcessedAssetsBucketInterface.bucketName,
        GRAPHQL_URL: updateGraphQlApiEndpoint,
      },
    };

    const s3_transformer_job_function = buildDockerLambdaFunction(this,
      'lambda_function_s3_file_transformer'+this.stage,
      construct__file_transformer_lambda_props,
      props.customFileTransformerDockerLambdaProps,
    );


    let SecretId = 'NONE';
    if (props.openSearchSecret) {SecretId = props.openSearchSecret.secretName;}


    const embeddings_job_function_role = new iam.Role(this, 'embeddings_job_function_role', {
      assumedBy: new iam.ServicePrincipal('lambda.amazonaws.com'),
      inlinePolicies: {
        LambdaFunctionServiceRolePolicy: new iam.PolicyDocument({
          statements: [new iam.PolicyStatement({
            actions: [
              'logs:CreateLogGroup',
              'logs:CreateLogStream',
              'logs:PutLogEvents',
            ],
            resources: [`arn:${Aws.PARTITION}:logs:${Aws.REGION}:${Aws.ACCOUNT_ID}:log-group:/aws/lambda/*`],
          })],
        }),
      },
    });

    // Minimum permissions for a Lambda function to execute while accessing a resource within a VPC
    embeddings_job_function_role.addToPolicy(new iam.PolicyStatement({
      effect: iam.Effect.ALLOW,
      actions: [
        'ec2:CreateNetworkInterface',
        'ec2:DeleteNetworkInterface',
        'ec2:AssignPrivateIpAddresses',
        'ec2:UnassignPrivateIpAddresses',
      ],
      resources: [
        'arn:' + Aws.PARTITION + ':ec2:' + Aws.REGION + ':' + Aws.ACCOUNT_ID + ':*/*',
      ],
    }));
    // Decribe only works if it's allowed on all resources.
    // Reference: https://docs.aws.amazon.com/lambda/latest/dg/configuration-vpc.html#vpc-permissions
    embeddings_job_function_role.addToPolicy(new iam.PolicyStatement({
      effect: iam.Effect.ALLOW,
      actions: [
        'ec2:DescribeNetworkInterfaces',
      ],
      resources: [
        '*',
      ],
    }));

    embeddings_job_function_role.addToPolicy(
      new iam.PolicyStatement({
        effect: iam.Effect.ALLOW,
        actions: [
          's3:GetObject',
          's3:GetObject*',
          's3:GetBucket*',
          's3:List*',
        ],
        resources: [
          'arn:' + Aws.PARTITION + ':s3:::' + this.s3ProcessedAssetsBucketInterface?.bucketName,
          'arn:' + Aws.PARTITION + ':s3:::' + this.s3ProcessedAssetsBucketInterface?.bucketName + '/*',
        ],
      }),
    );

    if (props.existingOpensearchDomain) {
      embeddings_job_function_role.addToPolicy(new iam.PolicyStatement({
        effect: iam.Effect.ALLOW,
        actions: ['es:*'],
        resources: [
          'arn:' + Aws.PARTITION + ':es:' + Aws.REGION + ':' + Aws.ACCOUNT_ID + ':domain/'+props.existingOpensearchDomain.domainName + '/*',
          'arn:' + Aws.PARTITION + ':es:' + Aws.REGION + ':' + Aws.ACCOUNT_ID + ':domain/'+props.existingOpensearchDomain.domainName,
        ],
      }));
    }

    if (props.existingOpensearchServerlessCollection) {
      embeddings_job_function_role.addToPolicy(new iam.PolicyStatement({
        effect: iam.Effect.ALLOW,
        actions: ['aoss:APIAccessAll'],
        resources: [
          'arn:' + Aws.PARTITION + ':aoss:' + Aws.REGION + ':' + Aws.ACCOUNT_ID + ':collection/' + props.existingOpensearchServerlessCollection.attrId,
        ],
      }));
    }

    // Add Amazon Bedrock permissions to the IAM role for the Lambda function
    embeddings_job_function_role.addToPolicy(new iam.PolicyStatement({
      effect: iam.Effect.ALLOW,
      actions: ['bedrock:*'],
      resources: [
        'arn:' + Aws.PARTITION + ':bedrock:' + Aws.REGION + '::foundation-model',
        'arn:' + Aws.PARTITION + ':bedrock:' + Aws.REGION + '::foundation-model/*',
      ],
    }));

    NagSuppressions.addResourceSuppressions(
      embeddings_job_function_role,
      [
        {
          id: 'AwsSolutions-IAM5',
          reason: 'AWSLambdaBasicExecutionRole is used.',
        },
      ],
      true,
    );


    // The lambda will access the opensearch credentials
    if (props.openSearchSecret) {props.openSearchSecret.grantRead(embeddings_job_function_role);}

    const construct_embeddings_lambda_props = {
      code: lambda.DockerImageCode.fromImageAsset(path.join(__dirname, '../../../../lambda/aws-rag-appsync-stepfn-opensearch/embeddings_job/src')),
      functionName: 'embeddings_job_docker'+this.stage,
      description: 'Lambda function for creating documents chunks, embeddings and storing them in Amazon Opensearch',
      vpc: this.vpc,
      tracing: this.lambdaTracing,
      vpcSubnets: { subnetType: ec2.SubnetType.PRIVATE_WITH_EGRESS },
      securityGroups: [this.securityGroup],
      memorySize: lambdaMemorySizeLimiter(this, 1_769 * 4),
      timeout: Duration.minutes(15),
      role: embeddings_job_function_role,
      environment: {
        OUTPUT_BUCKET: this.s3ProcessedAssetsBucketInterface.bucketName,
        GRAPHQL_URL: updateGraphQlApiEndpoint,
        OPENSEARCH_INDEX: props.openSearchIndexName,
        OPENSEARCH_API_NAME: opensearch_helper.getOpenSearchApiName(props),
        OPENSEARCH_DOMAIN_ENDPOINT: opensearch_helper.getOpenSearchEndpoint(props),
        OPENSEARCH_SECRET_ID: SecretId,
      },
    };

    // Lambda function performing the embedding job
    const embeddings_job_function = buildDockerLambdaFunction(this,
      'lambda_function_embeddings_job'+this.stage,
      construct_embeddings_lambda_props,
      props.customEmbeddingsDockerLambdaProps,
    );

    const lambdaFunctions=[embeddings_job_function, s3_transformer_job_function, validate_input_function];
    this.updateConstructUsageMetricCode( baseProps, scope, lambdaFunctions);

    // Add GraphQl permissions to the IAM role for the Lambda function
    embeddings_job_function.addToRolePolicy(new iam.PolicyStatement({
      effect: iam.Effect.ALLOW,
      actions: [
        'appsync:GraphQL',
      ],
      resources: [
        'arn:' + Aws.PARTITION + ':appsync:' + Aws.REGION + ':' + Aws.ACCOUNT_ID + ':apis/' + updateGraphQlApiId + '/*',
      ],
    }));

    // Step function definition
    const inputValidationTask = new stepfn_task.LambdaInvoke(
      this,
      'Validate Ingestion Input',
      {
        lambdaFunction: validate_input_function,
        resultPath: '$.validation_result',
      },
    );

    const fileTransformationTask = new stepfn_task.LambdaInvoke(
      this,
      'Download and transform document to raw text',
      {
        lambdaFunction: s3_transformer_job_function,
        resultPath: '$.s3_transformer_result',
      },
    );

    const embeddingsTask = new stepfn_task.LambdaInvoke(
      this,
      'Generate embeddings from processed documents and store them',
      {
        lambdaFunction: embeddings_job_function,
        resultPath: '$',
      },
    );

    const validate_input_choice = new stepfn.Choice(
      this,
      'Is Valid Ingestion Parameters?',
      {
        outputPath: '$.validation_result.Payload.files',
      },
    );

    const run_files_in_parallel = new stepfn.Map(
      this,
      'Map State',
      {
        maxConcurrency: 100,
      },
    ).itemProcessor(fileTransformationTask);

    const jobFailed = new stepfn.Fail(this, 'Job Failed', {
      cause: 'Validation job failed',
      error: 'DescribeJob returned FAILED',
    });

    const definition = inputValidationTask.next(validate_input_choice.when(
      stepfn.Condition.booleanEquals('$.validation_result.Payload.isValid', false), jobFailed).otherwise(run_files_in_parallel.next(embeddingsTask)));

    const maxLogGroupNameLength = 255;
    const logGroupPrefix = '/aws/vendedlogs/states/constructs/';
    const maxGeneratedNameLength = maxLogGroupNameLength - logGroupPrefix.length;
    const nameParts: string[] = [
      Stack.of(scope).stackName, // Name of the stack
      scope.node.id, // Construct ID
      'StateMachineLogRag', // Literal string for log group name portion
    ];
    const logGroupName = generatePhysicalName(logGroupPrefix, nameParts, maxGeneratedNameLength);
    const ragLogGroup = new logs.LogGroup(this, 'ingestionStepFunctionLogGroup', {
      logGroupName: logGroupName,
    });

    const ingestion_step_function = new stepfn.StateMachine(
      this,
      'IngestionStateMachine',
      {
        stateMachineName: 'IngestionStateMachine'+this.stage,
        definitionBody: stepfn.DefinitionBody.fromChainable(definition),
        timeout: Duration.minutes(30),
        logs: {
          destination: ragLogGroup,
          level: stepfn.LogLevel.ALL,
        },
        tracingEnabled: this.enablexray,
      },
    );

    this.stateMachine=ingestion_step_function;

    this.ingestionBus.grantPutEventsTo(event_bridge_datasource.grantPrincipal);

    event_bridge_datasource.createResolver(
      'ingestDocumentResolver',
      {
        fieldName: 'ingestDocuments',
        typeName: 'Mutation',
        requestMappingTemplate: appsync.MappingTemplate.fromString(
          `
                    {
                        "version": "2018-05-29",
                        "operation": "PutEvents",
                        "events": [{
                            "source": "ingestion",
                            "detail": $util.toJson($context.arguments),
                            "detailType": "genAIdemo"
                        }
                        ]
                    } 
                    `,
        ),
        responseMappingTemplate: appsync.MappingTemplate.fromString(
          `
                    #if($ctx.error)
                        $util.error($ctx.error.message, $ctx.error.type, $ctx.result)
                    #end
                        $util.toJson($ctx.result)
                    `,
        ),
      },
    );

    const rule = new events.Rule(
      this,
      'ingestionRule'+this.stage,
      {
        description: 'Rule to trigger ingestion function',
        eventBus: this.ingestionBus,
        eventPattern: {
          source: ['ingestion'],
        },
      },
    );

    rule.addTarget(new targets.SfnStateMachine(this.stateMachine));

    this.embeddingsLambdaFunction = embeddings_job_function;
    this.fileTransformerLambdaFunction = s3_transformer_job_function;
    this.inputValidationLambdaFunction = validate_input_function;
  }
}<|MERGE_RESOLUTION|>--- conflicted
+++ resolved
@@ -178,27 +178,8 @@
 /**
    * @summary The RagAppsyncStepfnOpensearch class.
    */
-<<<<<<< HEAD
-export class RagAppsyncStepfnOpensearch extends Construct {
-
-  /**
-   * Construct warning
-   */
-  public static readonly CONSTRUCT_SCHEMA_UPDATE_WARNING=`
-  Attention RagAppsyncStepfnOpensearch users, an update has been made to 
-  the GraphQL schema.To ensure continued functionality, please review 
-  and update your GraphQL mutations and subscriptions to align with 
-  the new schema.This schema update enables enhanced capabilities 
-  and optimizations,so adopting the changes is recommended. 
-  Please refer to the construct documentation for details 
-  on the schema changes and examples of updated GraphQL statements.
-  Reach out to the support team if you need assistance 
-  updating your integration codebase.  
-  `;
-
-=======
+
 export class RagAppsyncStepfnOpensearch extends BaseClass {
->>>>>>> c46c5d05
   /**
    * Returns the instance of ec2.IVpc used by the construct
    */
@@ -264,15 +245,6 @@
   constructor(scope: Construct, id: string, props: RagAppsyncStepfnOpensearchProps) {
     super(scope, id);
 
-<<<<<<< HEAD
-    Annotations.of(scope).addWarning(RagAppsyncStepfnOpensearch.CONSTRUCT_SCHEMA_UPDATE_WARNING);
-    // stage
-    let stage = '-dev';
-    if (props?.stage) {
-      stage = props.stage;
-    }
-=======
->>>>>>> c46c5d05
 
     const baseProps: BaseClassProps={
       stage: props.stage,
