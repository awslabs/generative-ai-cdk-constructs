--- conflicted
+++ resolved
@@ -40,20 +40,12 @@
   readonly autoUpgrade?: boolean;
   /**
    * Optional: Local compute will be used when installing requirements.txt.
-<<<<<<< HEAD
-   * By default if this is not true, a docker container will be spun up to install requirements.
-   *
-   * @default - none
-   */
-  readonly local?: boolean;
-=======
    * By default, a docker container will be spun up to install requirements. To override this behavior, use the python alias string of `python` or `python3`
    * The string value will be the python alias used to install requirements.
    *
    * @default - none
    */
   readonly local?: 'python' | 'python3';
->>>>>>> 67755d45
 }
 
 /**
