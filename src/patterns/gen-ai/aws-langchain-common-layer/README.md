# aws-langchain-common-layer
<!--BEGIN STABILITY BANNER-->

---

![Stability: Experimental](https://img.shields.io/badge/stability-Experimental-important.svg?style=for-the-badge)

> All classes are under active development and subject to non-backward compatible changes or removal in any
> future version. These are not subject to the [Semantic Versioning](https://semver.org/) model.
> This means that while you may use them, you may need to update your source code when upgrading to a newer version of this package.

---
<!--END STABILITY BANNER-->

| **Language**     | **Package**        |
|:-------------|-----------------|
|![Typescript Logo](https://docs.aws.amazon.com/cdk/api/latest/img/typescript32.png) Typescript|`@cdklabs/generative-ai-cdk-constructs`|

## Table of contents

- [Credits](#credits)
- [Overview](#overview)
- [Initializer](#initializer)
- [Pattern Construct Props](#pattern-construct-props)
- [Pattern Properties](#pattern-properties)
- [Default properties](#default-properties)
- [Troubleshooting](#troubleshooting)
- [Architecture](#architecture)
- [Cost](#cost)
- [Security](#security)
- [Supported AWS Regions](#supported-aws-regions)
- [Quotas](#quotas)
- [Clean up](#clean-up)

## Credits

This construct is a modified version of the following construct: https://github.com/aws-samples/aws-genai-llm-chatbot/tree/main/lib/model-interfaces/langchain 

Thanks to the original authors: 
- [Bigad Soleiman](https://www.linkedin.com/in/bigadsoleiman/)
- [Sergey Pugachev](https://www.linkedin.com/in/spugachev/)

## Overview

This construct provides two AWS Lambda layers:
- one dependency layer which contains needed python pip packages to build generative AI applications based on the [LangChain](https://python.langchain.com/docs/get_started/introduction) client. The list of libraries installed and their version is available [here](../../../../layers/langchain-common-deps/requirements.txt)
- one Python code layer which contains helper functions to accelerate development of generative AI applications on AWS based on the [LangChain](https://python.langchain.com/docs/get_started/introduction) client.

This construct has a dependency on [Powertools for AWS Lambda (Python)](https://github.com/aws-powertools/powertools-lambda-python).

Here is a minimal deployable pattern definition:

Typescript
``` typescript
import { Construct } from 'constructs';
import { Stack, StackProps, Aws } from 'aws-cdk-lib';
import { LangchainCommonDepsLayer, LangchainCommonLayer } from '@cdklabs/generative-ai-cdk-constructs';

const lambdaArchitecture = lambda.Architecture.ARM_64;
const lambdaRuntime = lambda.Runtime.PYTHON_3_10;

// This is one way of getting a lambda powertools layer
const powerToolsArn =
        lambdaArchitecture === lambda.Architecture.X86_64
          ? `arn:aws:lambda:${cdk.Aws.REGION}:017000801446:layer:AWSLambdaPowertoolsPythonV2:42`
          : `arn:aws:lambda:${cdk.Aws.REGION}:017000801446:layer:AWSLambdaPowertoolsPythonV2-Arm64:42`;

const lambdaDepsLayer = new LangchainCommonDepsLayer(this, 'lambdagenaidepslayer', {
        runtime: lambdaRuntime,
        architecture: lambdaArchitecture,
        autoUpgrade: true
      });

const lambdaCommonLayer = new LangchainCommonLayer(this, 'lambdagenaicommonlayer', {
runtime: lambdaRuntime,
architecture: lambdaArchitecture,
});

//Then pass the layers above to your lambda function constructor
```

Here is an example of a Lambda handler which uses the layers above:

```
import json
import boto3
import uuid
from genai_core.adapters.registry import registry

sequence_number = 0

def on_llm_new_token(
    connection_id, user_id, session_id, self, token, run_id, *args, **kwargs
):
    global sequence_number
    sequence_number += 1
    run_id = str(run_id)
    
    print(token)

def handler(event, context):
    print(event)
    connection_id = event["connection_id"]
    provider = event["provider"]
    model_id = event["model_id"]
    session_id=event["session_id"]
    user_id=event["user_id"]
    prompt = event["text"]

    model_kwargs=json.loads(event["model_kwargs"])
    adapter_args=json.loads(event["adapter_args"])
    
    if not session_id:
        session_id = str(uuid.uuid4())

    if not user_id:
        user_id = str(uuid.uuid4())
    
    adapter = registry.get_adapter(f"{provider}.{model_id}")
    
    adapter.on_llm_new_token = lambda *args, **kwargs: on_llm_new_token(
        connection_id, user_id, session_id, *args, **kwargs
    )

    model = adapter(
        model_id=model_id,
        session_id=session_id,
        user_id=user_id,
        model_kwargs=model_kwargs,
        adapter_kwargs=adapter_args
    )

    response = model.run(
        prompt=prompt,
        tools=[],
    )
```

An example of an event:
```
event = {
  "connection_id": "234",
  "provider": "bedrock",
  "model_id": "anthropic.claude-v2",
  "session_id": "123",
  "user_id": "873",
  "text": "What is your name ?",
  "model_kwargs": "{\"streaming\":true}",
  "adapter_args": "{}"
}
```

Where:
- connection_id: a unique connection id
- provider: LLM provider (currently supported: bedrock, sagemaker, openai)
- model_id: model identified as specified by the model provider
- session_id: session identified, used if chat history is enabled
- user_id: identified for a specific user
- text: user question
- model_kwargs: dictionary containing model arguments (temperature, ...). Please refer to the model documentation for a complete list of arguments available.
- adapter_kwargs: used to control the configuration of the adapter (enable chat history, RAG,...). Currently, values for this parameter are not used.

## Initializer

### LangchainDepsLayer

```
new LangchainCommonDepsLayer(scope: Construct, id: string, props: LangchainLayerProps)
```

#### Parameters

- scope [Construct](https://docs.aws.amazon.com/cdk/api/v2/docs/constructs.Construct.html)
- id string
- props [LangchainLayerProps](https://github.com/awslabs/generative-ai-cdk-constructs/blob/main/src/patterns/gen-ai/aws-langchain-common-layer/index.ts#L23)

#### Pattern Construct Props

| **Name**     | **Type**        | **Required** |**Description** |
|:-------------|:----------------|-----------------|-----------------|
| runtime | [lambda.Runtime](https://docs.aws.amazon.com/cdk/api/v2/docs/aws-cdk-lib.aws_lambda.Runtime.html) | ![Required](https://img.shields.io/badge/required-ff0000) | Lambda function runtime compatible with this layer. |
| architecture | [lambda.Architecture](https://docs.aws.amazon.com/cdk/api/v2/docs/aws-cdk-lib.aws_lambda.Architecture.html)| ![Required](https://img.shields.io/badge/required-ff0000) | Lambda function architecture compatible with this layer. |
| autoUpgrade | boolean | ![Optional](https://img.shields.io/badge/optional-4169E1) | Add '--upgrade' to pip install requirements.txt. In case of a LangchainCommonLayer, this parameter is not used. |
| additionalPackages | string[] | ![Optional](https://img.shields.io/badge/optional-4169E1) | A prop allowing additional python pip libraries to be installed with this langchain layer. |
| description | string | ![Optional](https://img.shields.io/badge/optional-4169E1) | Default: Dependencies to build gen ai applications with the langchain client |
| layerVersionName | string | ![Optional](https://img.shields.io/badge/optional-4169E1) | The name of the layer |
| license | string | ![Optional](https://img.shields.io/badge/optional-4169E1) | The SPDX licence identifier or URL to the license file for this layer |
| removalPolicy | [RemovalPolicy](https://docs.aws.amazon.com/cdk/api/v2/docs/aws-cdk-lib.RemovalPolicy.html) | ![Optional](https://img.shields.io/badge/optional-4169E1) | Whether to retain this version of the layer when a new version is added or when the stack is deleted. Default: DESTROY |

### ModelAdapterLayer

```
new LangchainCommonLayer(scope: Construct, id: string, props: LangchainLayerProps)
```

Parameters

- scope [Construct](https://docs.aws.amazon.com/cdk/api/v2/docs/constructs.Construct.html)
- id string
- props [ModelAdapterProps](https://github.com/awslabs/generative-ai-cdk-constructs/blob/main/src/patterns/gen-ai/aws-langchain-common-layer/index.ts#L80)

#### Pattern Construct Props

| **Name**     | **Type**        | **Required** |**Description** |
|:-------------|:----------------|-----------------|-----------------|
| compatibleRuntimes | [lambda.Runtime[]](https://docs.aws.amazon.com/cdk/api/v2/docs/aws-cdk-lib.aws_lambda.Runtime.html) | ![Required](https://img.shields.io/badge/required-ff0000) | Lambda function runtime compatible with this layer. |
| compatibleArchitectures | [lambda.Architecture[]](https://docs.aws.amazon.com/cdk/api/v2/docs/aws-cdk-lib.aws_lambda.Architecture.html)| ![Required](https://img.shields.io/badge/required-ff0000) | Lambda function architecture compatible with this layer. |
| autoUpgrade | boolean | ![Optional](https://img.shields.io/badge/optional-4169E1) | Add '--upgrade' to pip install requirements.txt. In case of a LangchainCommonLayer, this parameter is not used. |
<<<<<<< HEAD
| description | string | ![Optional](https://img.shields.io/badge/optional-4169E1) | Default: Dependencies to build gen ai applications with the langchain client |
| layerVersionName | string | ![Optional](https://img.shields.io/badge/optional-4169E1) | The name of the layer |
| license | string | ![Optional](https://img.shields.io/badge/optional-4169E1) | The SPDX licence identifier or URL to the license file for this layer |
| removalPolicy | [RemovalPolicy](https://docs.aws.amazon.com/cdk/api/v2/docs/aws-cdk-lib.RemovalPolicy.html) | ![Optional](https://img.shields.io/badge/optional-4169E1) | Whether to retain this version of the layer when a new version is added or when the stack is deleted. Default: DESTROY |
=======
| local | "python" or "python3" | ![Optional](https://img.shields.io/badge/optional-4169E1) | Local compute will be used when installing requirements.txt when set. By default, a docker container will be spun up to install requirements. |
>>>>>>> 67755d45

## Pattern Properties

| **Name**     | **Type**        | **Description** |
|:-------------|:----------------|-----------------|
| layer | [lambda.LayerVersion](https://docs.aws.amazon.com/cdk/api/v2/docs/aws-cdk-lib.aws_lambda.LayerVersion.html) | The instance of lambda.LayerVersion created by the construct |

## Default properties

Out-of-the-box implementation of the construct without any override will not set any default values. Depending on the features enabled, user will need to provide environmental variable values to the AWS Lambda function used by the ModelAdapterLayer.

## Python utility layer (ModelAdapterLayer)

This utility layer provides helper functions to accelerate the development of generative AI applications on AWS. 

| **Provider** | **Prediction (waiting)** | **Streaming** |
|:-------------|:----------------|-----------------|
| OpenAI | ✅ | ✅  |
| Amazon SageMaker | ✅ | ❌ |
| Amazon Bedrock | ✅ | ✅  |

### Registry

The model registry is a catalog, statically initialized, providing the list of supported models by the library. 

Available models in the registry:

| **Provider** | **Model** |
|:-------------|:----------------|
| OpenAI | All |
| Amazon SageMaker | FalconLite, Llama2 |
| Amazon Bedrock | All |

### Adapters

Adapters provide a generic interface to call models from different providers using the same input/output format. Adapters will correctly configure the client (boto3, openai,...) and provide the glue code to correctly serialize/deserialize requests (input/output consistency). 

```
from genai_core.adapters.registry import registry

adapter = registry.get_adapter(f"{provider}.{model_id}")

model = adapter(
        model_id=model_id,
        session_id=session_id,
        user_id=user_id,
        model_kwargs=model_kwargs,
        adapter_kwargs=adapter_args
    )

response = model.run(
        prompt=prompt,
        tools=[],
    )
```


## Troubleshooting

| **Error Code**     | **Message**        | **Description** |**Fix** |
|:-------------|:----------------|-----------------|-----------------|
| 601 | <llm_name> Exception during prediction | An exception happened while the LangChain client was running a prediction with the selected LLM | Verify logs to get the proper error message from the LangChain client |

## Architecture
![Architecture Diagram](architecture.png)

## Cost

You are responsible for the cost of the AWS services used while running this construct. As of this revision, the cost for running this construct with the default settings in the US East (N. Virginia) Region is approximately $0.25 per month.

We recommend creating a budget through [AWS Cost Explorer](http://aws.amazon.com/aws-cost-management/aws-cost-explorer/) to help manage costs. Prices are subject to change. For full details, refer to the pricing webpage for each AWS service used in this solution.

The following table provides a sample cost breakdown for deploying this solution with the default parameters in the **US East (N. Virginia)** Region for **one month**.


| **AWS Service**     | **Dimensions**        | **Cost [USD]** |
|:-------------|:----------------|-----------------|
| AWS Lambda | 1 Lambda function with 128 MB memory and 512 MB ephemeral storage with an average duration of 10 seconds | 0.00 |
| Amazon Bedrock | An application developer makes the following API calls to Amazon Bedrock: A request to Anthropic’s Claude V2 model to summarize an input of 11K tokens of input text to an output of 4K tokens. Total cost incurred is = 11K tokens/1000 * $0.01102 + 4K tokens/1000 * $0.03268 = $0.25 | 0.25 |
| Total monthly cost | | 0.25 |

> **Note**
> The costs of API calls to third-party LLM providers are not included in these estimates. See the pricing guide of your LLM provider.

## Security

When you build systems on AWS infrastructure, security responsibilities are shared between you and AWS. This [shared responsibility](http://aws.amazon.com/compliance/shared-responsibility-model/) model reduces your operational burden because AWS operates, manages, and controls the components including the host operating system, virtualization layer, and physical security of the facilities in which the services operate. For more information about AWS security, visit [AWS Cloud Security](http://aws.amazon.com/security/).

This construct requires you to provide an existing AWS Lambda function. Please refer to the official documentation on best practices to secure this service:
- [AWS Lambda](https://docs.aws.amazon.com/lambda/latest/dg/lambda-security.html)

If choosing to interface with a third-party LLM provider (outside of Amazon Bedrock), customers must evaluate the security considerations of data leaving their AWS account. The customer is required to provide a valid API key at the time of deployment.

The primary piece of data sent to the third-party LLM provider is the prompt to perform inference on. Depending on the use case, the prompt can contain the user’s input, previous interactions (for example, chat history), and document excerpts sourced from the configured knowledge base (for example, Amazon OpenSearch search result).

AWS CloudTrail provides a number of security features to consider as you develop and implement your own security policies. Please follow the related best practices through the [official documentation](https://docs.aws.amazon.com/awscloudtrail/latest/userguide/best-practices-security.html).

> **Warning**
> This construct allows you to interact with models from third party providers. Your use of the third-party generative AI (GAI) models is governed by the terms provided to you by the third-party GAI model providers when you acquired your license to use them (for example, their terms of service, license agreement, acceptable use policy, and privacy policy).
>
>You are responsible for ensuring that your use of the third-party GAI models comply with the terms governing them, and any laws, rules, regulations, policies, or standards that apply to you.
>
>You are also responsible for making your own independent assessment of the third-party GAI models that you use, including their outputs and how third-party GAI model providers use any data that might be transmitted to them based on your deployment configuration. AWS does not make any representations, warranties, or guarantees regarding the third-party GAI models, which are “Third-Party Content” under your agreement with AWS. This construct is offered to you as “AWS Content” under your agreement with AWS.

## Supported AWS Regions

This solution optionally uses the Amazon Bedrock and Amazon OpenSearch service, which is not currently available in all AWS Regions. You must launch this construct in an AWS Region where these services are available. For the most current availability of AWS services by Region, see the [AWS Regional Services List](https://aws.amazon.com/about-aws/global-infrastructure/regional-product-services/).

> **Note**
>You need to explicity enable access to models before they are available for use in the Amazon Bedrock service. Please follow the [Amazon Bedrock User Guide](https://docs.aws.amazon.com/bedrock/latest/userguide/model-access.html) for steps related to enabling model access.

## Quotas

Service quotas, also referred to as limits, are the maximum number of service resources or operations for your AWS account.

Make sure you have sufficient quota for each of the services implemented in this solution. For more information, refer to [AWS service quotas](https://docs.aws.amazon.com/general/latest/gr/aws_service_limits.html).

To view the service quotas for all AWS services in the documentation without switching pages, view the information in the [Service endpoints and quotas](https://docs.aws.amazon.com/general/latest/gr/aws-general.pdf#aws-service-information) page in the PDF instead.

## Clean up

When deleting your stack which uses this construct, do not forget to go over the following instructions to avoid unexpected charges:
  - delete the lambda layers uploaded to the account

***
&copy; Copyright Amazon.com, Inc. or its affiliates. All Rights Reserved.<|MERGE_RESOLUTION|>--- conflicted
+++ resolved
@@ -206,14 +206,11 @@
 | compatibleRuntimes | [lambda.Runtime[]](https://docs.aws.amazon.com/cdk/api/v2/docs/aws-cdk-lib.aws_lambda.Runtime.html) | ![Required](https://img.shields.io/badge/required-ff0000) | Lambda function runtime compatible with this layer. |
 | compatibleArchitectures | [lambda.Architecture[]](https://docs.aws.amazon.com/cdk/api/v2/docs/aws-cdk-lib.aws_lambda.Architecture.html)| ![Required](https://img.shields.io/badge/required-ff0000) | Lambda function architecture compatible with this layer. |
 | autoUpgrade | boolean | ![Optional](https://img.shields.io/badge/optional-4169E1) | Add '--upgrade' to pip install requirements.txt. In case of a LangchainCommonLayer, this parameter is not used. |
-<<<<<<< HEAD
 | description | string | ![Optional](https://img.shields.io/badge/optional-4169E1) | Default: Dependencies to build gen ai applications with the langchain client |
 | layerVersionName | string | ![Optional](https://img.shields.io/badge/optional-4169E1) | The name of the layer |
 | license | string | ![Optional](https://img.shields.io/badge/optional-4169E1) | The SPDX licence identifier or URL to the license file for this layer |
 | removalPolicy | [RemovalPolicy](https://docs.aws.amazon.com/cdk/api/v2/docs/aws-cdk-lib.RemovalPolicy.html) | ![Optional](https://img.shields.io/badge/optional-4169E1) | Whether to retain this version of the layer when a new version is added or when the stack is deleted. Default: DESTROY |
-=======
 | local | "python" or "python3" | ![Optional](https://img.shields.io/badge/optional-4169E1) | Local compute will be used when installing requirements.txt when set. By default, a docker container will be spun up to install requirements. |
->>>>>>> 67755d45
 
 ## Pattern Properties
 
