--- conflicted
+++ resolved
@@ -183,11 +183,7 @@
 | runtime | [lambda.Runtime](https://docs.aws.amazon.com/cdk/api/v2/docs/aws-cdk-lib.aws_lambda.Runtime.html) | ![Required](https://img.shields.io/badge/required-ff0000) | Lambda function runtime compatible with this layer. |
 | architecture | [lambda.Architecture](https://docs.aws.amazon.com/cdk/api/v2/docs/aws-cdk-lib.aws_lambda.Architecture.html)| ![Required](https://img.shields.io/badge/required-ff0000) | Lambda function architecture compatible with this layer. |
 | autoUpgrade | boolean | ![Optional](https://img.shields.io/badge/optional-4169E1) | Add '--upgrade' to pip install requirements.txt. In case of a LangchainCommonLayer, this parameter is not used. |
-<<<<<<< HEAD
-| local | boolean | ![Optional](https://img.shields.io/badge/optional-4169E1) | Local compute will be used when installing requirements.txt. By default if this is not true, a docker container will be spun up to install requirements. |
-=======
 | local | "python" or "python3" | ![Optional](https://img.shields.io/badge/optional-4169E1) | Local compute will be used when installing requirements.txt when set. By default, a docker container will be spun up to install requirements. |
->>>>>>> 67755d45
 
 ## Pattern Properties
 
