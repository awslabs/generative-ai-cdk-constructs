# aws-summarization-appsync-stepfn
<!--BEGIN STABILITY BANNER-->

---

![Stability: Experimental](https://img.shields.io/badge/stability-Experimental-important.svg?style=for-the-badge)

> All classes are under active development and subject to non-backward compatible changes or removal in any
> future version. These are not subject to the [Semantic Versioning](https://semver.org/) model.
> This means that while you may use them, you may need to update your source code when upgrading to a newer version of this package.

---
<!--END STABILITY BANNER-->

| **Language**     | **Package**        |
|:-------------|-----------------|
|![Typescript Logo](https://docs.aws.amazon.com/cdk/api/latest/img/typescript32.png) Typescript|`@awslabs/generative-ai-cdk-constructs`|

## Table of contents

- [Overview](#overview)
- [Initializer](#initializer)
- [Pattern Construct Props](#pattern-construct-props)
- [Pattern Properties](#pattern-properties)
- [Default properties](#default-properties)
- [Troubleshooting](#troubleshooting)
- [Architecture](#architecture)
- [Cost](#cost)
- [Security](#security)
- [Supported AWS Regions](#supported-aws-regions)
- [Quotas](#quotas)

## Overview

This construct provides a workflow to summarize multiple pdf documents with Amazon Bedrock using Anthropic Claude V2 as foundation model, AWS AppSync for Graphql apis, AWS Step Functions and AWS Lambda functions.

A Graphql request is submitted with the list of files which needs to be summarized by the construct.

AWS AppSync forward the request to an Amazon EventBridge through an event bridge data source resolver. Amazon EventBridge decouple the whole architecture and it forwards the request to AWS Step Function for further processing.

AWS Step Function implements a workflow to validate the input request, then process and transform the files in parallel and finally generate the summary of each file. For user specific configuration please refer to the Pattern construct Props.

The status of each file is sent back to the client through an AppSync subscription.

This construct builds a Lambda function from a Docker image, thus you need to have [Docker desktop](https://www.docker.com/products/docker-desktop/) running on your machine.

The input document(s) must be stored in the input Amazon Simple Storage Service bucket in text format (.txt). Another construct is available to ingest and process files to text format: [aws-rag-appsync-stepfn-opensearch](../aws-rag-appsync-stepfn-opensearch/README.md).

Make sure the model (anthropic.claude-v2) is enabled in your account. Please follow the [Amazon Bedrock User Guide](https://docs.aws.amazon.com/bedrock/latest/userguide/model-access.html) for steps related to enabling model access.

AWS Lambda functions provisioned in this construct use [Powertools for AWS Lambda (Python)](https://github.com/aws-powertools/powertools-lambda-python) for tracing, structured logging and custom metrics creation.

Here is a minimal deployable pattern definition:

Create a CDK typescript project and then update the stack with below configuration.

``` typescript
import { Construct } from 'constructs';
import { Stack, StackProps } from 'aws-cdk-lib';
import * as cognito from 'aws-cdk-lib/aws-cognito';
import { SummarizationAppsyncStepfn, SummarizationAppsyncStepfnProps } from '@awslabs/generative-ai-cdk-constructs';

// get an existing userpool 
const cognitoPoolId = 'us-east-1_XXXXX';
const userPoolLoaded = cognito.UserPool.fromUserPoolId(this, 'myuserpool', cognitoPoolId);

summarizationTestConstruct = new SummarizationAppsyncStepfn(
    this, 
    'SummarizationAppsyncStepfn', 
    {
        cognitoUserPool: userPoolLoaded
    });
    
```

For optional props like redis cluster set cfnCacheClusterProps.

```
const cfnCacheClusterProps: elasticache.CfnCacheClusterProps = {
      cacheNodeType: 'cache.r6g.xlarge',
      engine: 'redis',
      numCacheNodes: 1,
    };
```
If file transformation is required set isFileTransformationRequired to 'True'

 ```
 isFileTransformationRequired: 'True'
 ```

For existing resource like Amazon VPC , Amazon S3 buckets use props like existingVpc, existingInputAssetsBucketObj and existingProcessedAssetsBucketObj.

The code below provides an example of a mutation call and associated subscription to trigger the summarization workflow and get response notifications:

Mutation call to trigger the question:

```
mutation MyMutation {
  generateSummary(summaryInput:{files:[{name: "document1.txt", status: ""}], summary_job_id:"81"}) {
    name
    status
    summary
    summary_job_id
  }
}
```

Where:
- summary_job_id: id which can be used to filter subscriptions on client side
- status: this field will be used by the subscription to update the status of the summarization process for the file(s) specified
- name: Two formats are supported for files to be summarized. If the file is in text format, it needs to be stored in the trasformed S3 bucket, no file transformation is required. 
If pdf format is selected, the file needs to be in the input S3 bucket and the construct prop ```isFileTransformationRequired``` needs to be set to true. The file will be transformed to text format.

Subscription call to get notifications about the summarization process:
```
subscription MySubscription {
  updateSummaryJobStatus(name: "document1.txt", summary_job_id: "81") {
    name
    status
    summary
    summary_job_id
  }
}
```

Where:
- summary_job_id: id which can be used to filter subscriptions on client side
- status: status update of the summarization process for the file(s) specified
- name: name of the file stored in the input S3 bucket, same name + extension as passed to the previous mutation call.
- summary: summary returned by the Large Language Model for the document specified, as a base64 encoded string

```If multiple files are requested for summarization , then the client should filter response based on summary_job_id and name for each file. ```

## Initializer

```
new SummarizationAppsyncStepfn(scope: Construct, id: string, props: SummarizationAppsyncStepfnProps)
```

Parameters

- scope [Construct](https://docs.aws.amazon.com/cdk/api/v2/docs/constructs.Construct.html)
- id string
- props SummarizationAppsyncStepfnProps

## Pattern Construct Props

| **Name**     | **Type**        | **Required** |**Description** |
|:-------------|:----------------|-----------------|-----------------|
| cognitoUserPool | [cognito.IUserPool](https://docs.aws.amazon.com/cdk/api/v2/docs/aws-cdk-lib.aws_cognito.IUserPool.html) | ![Required](https://img.shields.io/badge/required-ff0000) | Cognito user pool used for authentication. |
| vpcProps | [ec2.VpcProps](https://docs.aws.amazon.com/cdk/api/v2/docs/aws-cdk-lib.aws_ec2.VpcProps.html) | ![Optional](https://img.shields.io/badge/optional-4169E1) | The construct creates a custom VPC based on vpcProps. Providing both this and existingVpc is an error. |
| existingVpc | [ec2.IVpc](https://docs.aws.amazon.com/cdk/api/v2/docs/aws-cdk-lib.aws_ec2.IVpc.html) | ![Optional](https://img.shields.io/badge/optional-4169E1) | An existing VPC can be used to deploy the construct.|
| existingRedisCulster | [elasticache.CfnCacheCluster](https://docs.aws.amazon.com/cdk/api/v2/docs/aws-cdk-lib.aws_elasticache.CfnCacheClusterProps.html) | ![Optional](https://img.shields.io/badge/optional-4169E1) | Existing Redis cluster to cache the generated summary for subsequent request of same document. |
| cfnCacheClusterProps | [elasticache.CfnCacheClusterProps](https://docs.aws.amazon.com/cdk/api/v2/docs/aws-cdk-lib.aws_elasticache.CfnCacheClusterProps.html) | ![Optional](https://img.shields.io/badge/optional-4169E1) | Properties defining cfnCacheClusterProps. If there is no existing redis cluster cfnCacheClusterProps can be used to create a new cluster|
| existingSecurityGroup | [ec2.ISecurityGroup](https://docs.aws.amazon.com/cdk/api/v2/docs/aws-cdk-lib.aws_ec2.ISecurityGroup.html) | ![Optional](https://img.shields.io/badge/optional-4169E1) | Security group for the lambda function which this construct will use. If no exisiting security group is provided it will create one from the vpc.|
| existingInputAssetsBucketObj | [s3.IBucket](https://docs.aws.amazon.com/cdk/api/v2/docs/aws-cdk-lib.aws_s3.Bucket.html) | ![Optional](https://img.shields.io/badge/optional-4169E1) | Existing s3 Bucket to store the input document which needs to be summarized. pdf is the supported input document format. If transformed (txt format) file is available then this bucket is optional. |
| bucketInputsAssetsProps | [s3.BucketProps](https://docs.aws.amazon.com/cdk/api/v2/docs/aws-cdk-lib.aws_s3.BucketProps.html) | ![Optional](https://img.shields.io/badge/optional-4169E1) | User provided props to override the default props for the S3 Bucket.Providing both this and `existingInputAssetsBucketObj` will cause an error.|
| isFileTransformationRequired | string | ![Optional](https://img.shields.io/badge/optional-4169E1) | The summary construct transform the input document into txt format. If the transformation is not required then this flag can be set to false. If set to true then a transformed asset bucket is created which transform the input document from input asset bucket to txt format.|
| existingProcessedAssetsBucketObj | [s3.IBucket](https://docs.aws.amazon.com/cdk/api/v2/docs/aws-cdk-lib.aws_s3.IBucket.html) | ![Optional](https://img.shields.io/badge/optional-4169E1) | This bucket stores the transformed (txt) assets for generating summary.If None is provided then this contruct will create one.|
| bucketProcessedAssetsProps | [s3.BucketProps](https://docs.aws.amazon.com/cdk/api/v2/docs/aws-cdk-lib.aws_s3.BucketProps.html) | ![Optional](https://img.shields.io/badge/optional-4169E1) | User provided props to override the default props for the S3 Bucket.Providing both this and `existingProcessedAssetsBucket` will cause an error.|
| existingBusInterface | [events.IEventBus](https://docs.aws.amazon.com/cdk/api/v2/docs/aws-cdk-lib.aws_events.IEventBus.html) | ![Optional](https://img.shields.io/badge/optional-4169E1) | Existing instance of EventBus. The summary construct integrate appsync with event bridge' to route the request to step functions.|
| eventBusProps | [events.EventBusProps](https://docs.aws.amazon.com/cdk/api/v2/docs/aws-cdk-lib.aws_events.EventBusProps.html) | ![Optional](https://img.shields.io/badge/optional-4169E1) | A new custom EventBus is created with provided props. Providing ```existingBusInterface``` and ```eventBusProps``` both will result in validation error.|
| existingMergedApi | [appsync.CfnGraphQLApi](https://docs.aws.amazon.com/cdk/api/v2/docs/aws-cdk-lib.aws_appsync.CfnGraphQLApi.html) | ![Optional](https://img.shields.io/badge/optional-4169E1) | Existing merged api instance. The merge API provides a federated schema over source API schemas.|
| summaryApiName | string | ![Optional](https://img.shields.io/badge/optional-4169E1) | User provided Name for summary api on appsync.A graphql api will be created by this construct with this name.|
| observability | boolean | ![Optional](https://img.shields.io/badge/optional-4169E1) | Enables observability on all services used. Warning: associated cost with the services used. Best practice to enable by default. Defaults to true.|
<<<<<<< HEAD
| summaryChainType | string | ![Optional](https://img.shields.io/badge/optional-4169E1) | Chain type defines how to pass the document to LLM. there are three types of chain types. Stuff: Simply "stuff" all your documents into a single prompt. Map-reduce: Summarize each document on it's own in a "map" step and then "reduce" the summaries into a final summary Refine :  This constructs a response by looping over the input documents and iteratively updating its answer. |
| stage | string | ![Optional](https://img.shields.io/badge/optional-4169E1) | Value will be appended to resources name Service. |
=======
| enableOperationalMetric | boolean | ![Optional](https://img.shields.io/badge/optional-4169E1) | CDK construct collect anonymous operational metrics to help AWS improve the quality and features of the constructs. Data collection is subject to the AWS Privacy Policy (https://aws.amazon.com/privacy/). To opt out of this feature, simply disable it by setting the construct property "enableOperationalMetric" to false for each construct used. Defaults to true.|
| summaryChainType | [string] | ![Optional](https://img.shields.io/badge/optional-4169E1) | Chain type defines how to pass the document to LLM. there are three types of chain types. Stuff: Simply "stuff" all your documents into a single prompt. Map-reduce: Summarize each document on it's own in a "map" step and then "reduce" the summaries into a final summary Refine :  This constructs a response by looping over the input documents and iteratively updating its answer. |
>>>>>>> f295ec58

## Pattern Properties

| **Name**     | **Type**        | **Description** |
|:-------------|:----------------|-----------------|
| eventBridgeBus | [events.IEventBus](https://docs.aws.amazon.com/cdk/api/v2/docs/aws-cdk-lib.aws_events.IEventBus.html) | An instance of events.IEventBus created by the construct |
| mergeApi | [appsync.CfnGraphQLApi](https://docs.aws.amazon.com/cdk/api/v2/docs/aws-cdk-lib.aws_appsync.CfnGraphQLApi.html) |  Instance of appsync.CfnGraphQLApi for merge api created by the construct |
| graphqlApi | [appsync.IGraphqlApi](https://docs.aws.amazon.com/cdk/api/v2/docs/aws-cdk-lib.aws_appsync.IGraphqlApi.html) | Instance of appsync.CfnGraphQLApi for summary created by the construct|
| redisCluster | [elasticache.CfnCacheCluster](https://docs.aws.amazon.com/cdk/api/v2/docs/aws-cdk-lib.aws_elasticache.CfnCacheClusterProps.html) | Instance of redis cluster created by the construct |
| vpc | [ec2.IVpc](https://docs.aws.amazon.com/cdk/api/v2/docs/aws-cdk-lib.aws_ec2.IVpc.html) |Returns the instance of ec2.ISecurityGroup used by the construct |
| securityGroup | [ec2.ISecurityGroup](https://docs.aws.amazon.com/cdk/api/v2/docs/aws-cdk-lib.aws_ec2.ISecurityGroup.html) | Returns the instance of ec2.ISecurityGroup used by the construct. |
| inputAssetBucket | [s3.Bucket](https://docs.aws.amazon.com/cdk/api/v2/docs/aws-cdk-lib.aws_s3.Bucket.html) | Instance of s3.IBucket used by the construct |
| processedAssetBucket | [s3.Bucket](https://docs.aws.amazon.com/cdk/api/v2/docs/aws-cdk-lib.aws_s3.Bucket.html) |Instance of s3.IBucket used by the construct|

## Default properties

Out of the box implementation of the Construct without any override will set the following defaults:

### VPC
- Sets up vpc to deploy the contruct

### Amazon ElastiCache for Redis
- Sets up amazon elastic cache for redis cluster.

### AppSync
- Sets up AWS AppSync merge api
    - Associate the source api with merge api using 'AUTO-MERGE'

### Amazon S3 Buckets

- Sets up two Amazon S3 Buckets
    - Uses existing buckets if provided, otherwise creates new ones
- If isFileTransformationRequired is set to False then 
only one bucket is created for input assets.

### Observability

By default the construct will enable logging and tracing on all services which support those features. Observability can be turned off through the pattern properties.
- AWS Lambda: AWS X-Ray, Amazon Cloudwatch Logs
- AWS Step Function: AWS X-Ray, Amazon Cloudwatch Logs
- AWS AppSync GraphQL api: AWS X-Ray, Amazon Cloudwatch Logs


## Troubleshooting

| **Error Code**     | **Message**        | **Description** |**Fix** |
|:-------------|:----------------|-----------------|-----------------|
| 601 | Invalid file format. | Only .txt and .pdf file format are supported | Provide a valid file with .pdf or .txt extension |
| 602 | Not able to transform the file. | File transformation from .pdf to .txt failed| Check if valid file exist in input bucket |
| 603 | No file available to read. | Couldn't read file from input bucket| Check if valid file exist in input bucket |
| 604 | Something went wrong while generating summary! | LLM threw an exception| Check if your account has access to Amazon Bedrock |


## Architecture
![Architecture Diagram](architecture.png)

## Cost

You are responsible for the cost of the AWS services used while running this construct. As of this revision, the cost for running this construct with the default settings in the US East (N. Virginia) Region is approximately $X per month.

We recommend creating a budget through [AWS Cost Explorer](http://aws.amazon.com/aws-cost-management/aws-cost-explorer/) to help manage costs. Prices are subject to change. For full details, refer to the pricing webpage for each AWS service used in this solution.

The following table provides a sample cost breakdown for deploying this solution with the default parameters in the **US East (N. Virginia)** Region for **one month**.


| **AWS Service**     | **Dimensions**        | **Cost [USD]** |
|:-------------|:----------------|-----------------|
| AWS Step Functions | 15 requests per hour for summarization, each with 2 files (4 steps per workflow) | 0.99 |
| Amazon Virtual Private Cloud |  | 0.00 |
| AWS AppSync | 15 requests per hour to trigger summarization + (15 x 4 calls to notify clients through subscriptions) = 54,000 requests per month | 0.22 |
| Amazon EventBridge | 15 requests per hour = 10800 custom events per month | 0.01 |
| AWS Lambda | 15 summarization requests per hour with 2 files each time, through 4 Lambda functions each allocated with 7076 MB of memory allocated and 512 MB of ephemeral storage allocated and an average run time of 30 seconds = 43200 requests per month. This cost would reduce if redis cache is used which will skip lambda invocation. | 142.59 |
| Amazon Simple Storage Service | 15 requests per hour for summarization with 2 files in input format (PDF) with an average size of 1MB and transformed files to text format with an average size of 1 MB = 43.2 GB per month in S3 Standard Storage | 0.99 |
| Amazon Bedrock | With the on-demand mode, for text generation models, you are charged for every input token processed and every output token generated. Anthropic.claude model price for 1000 input tokens= $0.01102 and for 1000 output tokens = $0.03268. With a pdf of 50 pages (asumming each page having 200 words) , 50 * 200 , there are 10000 words, which are ~= 7500 tokens. Input token cost for 200 request per month = 7.5 * 0.01102 * 200 = 16.53. Asumming a summary of 200 words (150 tokens) for 200 requests per month cost of output token  = 150 * (0.03268/1000) * 200 = 9.804. Total cost for 200 summary requests , 16.53 + 9.804 = $26.334| 26.334 |
| Amazon ElastiCache for Redis | With on-demand Instance type as 'cache.m4.large' and with 1 node the expecxted cost is  1 instance(s) x 0.156 USD hourly x (100 / 100 Utilized/Month) x 730 hours in a month = 113.8800 | 113.88 |
| Amazon Cloudwatch | 15 metrics using 5 GB data ingested for logs | 7.02 |
| AWS X-Ray | 100,000 requests per month through AppSync and Lambda calls | 0.50 |
| Total Deployment cost | | |

The resources not created by this construct (Amazon Cognito User Pool, AppSync Merged API, AWS Secrets Manager secret) do not appear in the table above. You can refer to the decicated pages to get an estimate of the cost related to those services:
- [AWS AppSync pricing (for Merged API if used)](https://aws.amazon.com/appsync/pricing/)
- [Amazon Cognito Pricing](https://aws.amazon.com/cognito/pricing/)
- [AWS Secrets Manager Pricing](https://aws.amazon.com/secrets-manager/pricing/)

## Security

When you build systems on AWS infrastructure, security responsibilities are shared between you and AWS. This [shared responsibility](http://aws.amazon.com/compliance/shared-responsibility-model/) model reduces your operational burden because AWS operates, manages, and controls the components including the host operating system, virtualization layer, and physical security of the facilities in which the services operate. For more information about AWS security, visit [AWS Cloud Security](http://aws.amazon.com/security/).

## Supported AWS Regions

This solution optionally uses the Amazon Bedrock service, which is not currently available in all AWS Regions. You must launch this construct in an AWS Region where these services are available. For the most current availability of AWS services by Region, see the [AWS Regional Services List](https://aws.amazon.com/about-aws/global-infrastructure/regional-product-services/).

> **Note**
>You need to explicity enable access to models before they are available for use in the Amazon Bedrock service. Please follow the [Amazon Bedrock User Guide](https://docs.aws.amazon.com/bedrock/latest/userguide/model-access.html) for steps related to enabling model access.

## Quotas

Service quotas, also referred to as limits, are the maximum number of service resources or operations for your AWS account.

Make sure you have sufficient quota for each of the services implemented in this solution. For more information, refer to [AWS service quotas](https://docs.aws.amazon.com/general/latest/gr/aws_service_limits.html).

To view the service quotas for all AWS services in the documentation without switching pages, view the information in the [Service endpoints and quotas](https://docs.aws.amazon.com/general/latest/gr/aws-general.pdf#aws-service-information) page in the PDF instead.


***
&copy; Copyright Amazon.com, Inc. or its affiliates. All Rights Reserved.<|MERGE_RESOLUTION|>--- conflicted
+++ resolved
@@ -163,13 +163,9 @@
 | existingMergedApi | [appsync.CfnGraphQLApi](https://docs.aws.amazon.com/cdk/api/v2/docs/aws-cdk-lib.aws_appsync.CfnGraphQLApi.html) | ![Optional](https://img.shields.io/badge/optional-4169E1) | Existing merged api instance. The merge API provides a federated schema over source API schemas.|
 | summaryApiName | string | ![Optional](https://img.shields.io/badge/optional-4169E1) | User provided Name for summary api on appsync.A graphql api will be created by this construct with this name.|
 | observability | boolean | ![Optional](https://img.shields.io/badge/optional-4169E1) | Enables observability on all services used. Warning: associated cost with the services used. Best practice to enable by default. Defaults to true.|
-<<<<<<< HEAD
+| enableOperationalMetric | boolean | ![Optional](https://img.shields.io/badge/optional-4169E1) | CDK construct collect anonymous operational metrics to help AWS improve the quality and features of the constructs. Data collection is subject to the AWS Privacy Policy (https://aws.amazon.com/privacy/). To opt out of this feature, simply disable it by setting the construct property "enableOperationalMetric" to false for each construct used. Defaults to true.|
 | summaryChainType | string | ![Optional](https://img.shields.io/badge/optional-4169E1) | Chain type defines how to pass the document to LLM. there are three types of chain types. Stuff: Simply "stuff" all your documents into a single prompt. Map-reduce: Summarize each document on it's own in a "map" step and then "reduce" the summaries into a final summary Refine :  This constructs a response by looping over the input documents and iteratively updating its answer. |
 | stage | string | ![Optional](https://img.shields.io/badge/optional-4169E1) | Value will be appended to resources name Service. |
-=======
-| enableOperationalMetric | boolean | ![Optional](https://img.shields.io/badge/optional-4169E1) | CDK construct collect anonymous operational metrics to help AWS improve the quality and features of the constructs. Data collection is subject to the AWS Privacy Policy (https://aws.amazon.com/privacy/). To opt out of this feature, simply disable it by setting the construct property "enableOperationalMetric" to false for each construct used. Defaults to true.|
-| summaryChainType | [string] | ![Optional](https://img.shields.io/badge/optional-4169E1) | Chain type defines how to pass the document to LLM. there are three types of chain types. Stuff: Simply "stuff" all your documents into a single prompt. Map-reduce: Summarize each document on it's own in a "map" step and then "reduce" the summaries into a final summary Refine :  This constructs a response by looping over the input documents and iteratively updating its answer. |
->>>>>>> f295ec58
 
 ## Pattern Properties
 
