# aws-summarization-appsync-stepfn
<!--BEGIN STABILITY BANNER-->

---

![Stability: Experimental](https://img.shields.io/badge/stability-Experimental-important.svg?style=for-the-badge)

> All classes are under active development and subject to non-backward compatible changes or removal in any
> future version. These are not subject to the [Semantic Versioning](https://semver.org/) model.
> This means that while you may use them, you may need to update your source code when upgrading to a newer version of this package.

---
<!--END STABILITY BANNER-->

| **Language**     | **Package**        |
|:-------------|-----------------|
|![Typescript Logo](https://docs.aws.amazon.com/cdk/api/latest/img/typescript32.png) Typescript|`@awslabs/generative-ai-cdk-constructs`|

## Table of contents

- [Overview](#overview)
- [Initializer](#initializer)
- [Pattern Construct Props](#pattern-construct-props)
- [Pattern Properties](#pattern-properties)
- [Default properties](#default-properties)
- [Troubleshooting](#troubleshooting)
- [Architecture](#architecture)
- [Cost](#cost)
- [Security](#security)
- [Supported AWS Regions](#supported-aws-regions)
- [Quotas](#quotas)
- [Clean up](#clean-up)

## Overview

This construct provides a workflow to summarize multiple pdf documents with Amazon Bedrock using Anthropic Claude V2 as foundation model, AWS AppSync for Graphql apis, AWS Step Functions and AWS Lambda functions.

A Graphql request is submitted with the list of files which needs to be summarized by the construct.

AWS AppSync forward the request to an Amazon EventBridge through an event bridge data source resolver. Amazon EventBridge decouple the whole architecture and it forwards the request to AWS Step Function for further processing.

AWS Step Function implements a workflow to validate the input request, then process and transform the files in parallel and finally generate the summary of each file. For user specific configuration please refer to the Pattern construct Props.

The status of each file is sent back to the client through an AppSync subscription.

This construct builds a Lambda function from a Docker image, thus you need to have [Docker desktop](https://www.docker.com/products/docker-desktop/) running on your machine.

The input document(s) must be stored in the input Amazon Simple Storage Service bucket in text format (.txt). Another construct is available to ingest and process files to text format: [aws-rag-appsync-stepfn-opensearch](../aws-rag-appsync-stepfn-opensearch/README.md).

Make sure the model (anthropic.claude-v2) is enabled in your account. Please follow the [Amazon Bedrock User Guide](https://docs.aws.amazon.com/bedrock/latest/userguide/model-access.html) for steps related to enabling model access.

AWS Lambda functions provisioned in this construct use [Powertools for AWS Lambda (Python)](https://github.com/aws-powertools/powertools-lambda-python) for tracing, structured logging and custom metrics creation.

Here is a minimal deployable pattern definition:

Create a CDK typescript project and then update the stack with below configuration.

``` typescript
import { Construct } from 'constructs';
import { Stack, StackProps } from 'aws-cdk-lib';
import * as cognito from 'aws-cdk-lib/aws-cognito';
import { SummarizationAppsyncStepfn, SummarizationAppsyncStepfnProps } from '@awslabs/generative-ai-cdk-constructs';

// get an existing userpool 
const cognitoPoolId = 'us-east-1_XXXXX';
const userPoolLoaded = cognito.UserPool.fromUserPoolId(this, 'myuserpool', cognitoPoolId);

summarizationTestConstruct = new SummarizationAppsyncStepfn(
    this, 
    'SummarizationAppsyncStepfn', 
    {
        cognitoUserPool: userPoolLoaded
    });
    
```

For optional props like redis cluster set cfnCacheClusterProps.

```
const cfnCacheClusterProps: elasticache.CfnCacheClusterProps = {
      cacheNodeType: 'cache.m4.large',
      engine: 'redis',
      numCacheNodes: 1,
    };
```
If file transformation is required set isFileTransformationRequired to 'True'

 ```
 isFileTransformationRequired: 'True'
 ```

For existing resource like Amazon VPC , Amazon S3 buckets use props like existingVpc, existingInputAssetsBucketObj and existingProcessedAssetsBucketObj.

After deploying the CDK stack, the document summarization workflow can be invoked using Graphql APIs. The API Schema details are present here - resources/gen-ai/aws-summarization-appsync-stepfn/schema.graphql.

The code below provides an example of a subscription call and associated mutation to trigger the summarization workflow and get response notifications. The subscription call wait for mutation request to send the notifications.

Subscription call to receive notifications:

```
<<<<<<< HEAD
subscription MySubscription {
  updateSummaryJobStatus(name: "document1.txt", summary_job_id: "81") {
=======
mutation MyMutation {
  generateSummary(summaryInput:{files:[{name: "document1.txt", status: ""}], summary_job_id:"81", ignore_existing: false}) {
>>>>>>> 3939869f
    name
    status
    summary
    summary_job_id
  }
}
_______________________________________

Expected response:

{
  "data": {
    "updateSummaryJobStatus": {
      "files": [
        {
          "name": "document1.txt",
          "status": "Completed",
          "summary": "<base 64 encoded summary>"
        }
      ],
      "summary_job_id": "81"
    }
  }
}
```

Where:
- summary_job_id: id which can be used to filter subscriptions on client side
<<<<<<< HEAD
- status: status update of the summarization process for the file(s) specified
- name: name of the file stored in the input S3 bucket, same name + extension as passed to the previous mutation call.
- summary: summary returned by the Large Language Model for the document specified, as a base64 encoded string

Mutation call to trigger the summarization:
=======
- status: this field will be used by the subscription to update the status of the summarization process for the file(s) specified
- name: Two formats are supported for files to be summarized. If the file is in text format, it needs to be stored in the trasformed S3 bucket, no file transformation is required. 
If pdf format is selected, the file needs to be in the input S3 bucket and the construct prop ```isFileTransformationRequired``` needs to be set to true. The file will be transformed to text format.
- ignore_existing: boolean indicating if existing summaries in the cache should be ignored. If true, the input document will be re-summarized, overwriting any existing cached summary for that document.
>>>>>>> 3939869f

```
mutation MyMutation {
  generateSummary(summaryInput:{files:[{name: "document1.txt", status: ""}], summary_job_id:"81"}) {
    name
    status
    summary
    summary_job_id
  }
}

_______________________________________

Expected response: It invoke an asynchronous summarization process thus the response notification are send on subscription channel.

{
  "data": {
    "generateSummary": {
      "files": null,
      "summary_job_id": null
    }
  }
}

```

Where:
- summary_job_id: id which can be used to filter subscriptions on client side
- status: this field will be used by the subscription to update the status of the summarization process for the file(s) specified
- name: Two formats are supported for files to be summarized. If the file is in text format, it needs to be stored in the trasformed S3 bucket, no file transformation is required. 
If pdf format is selected, the file needs to be in the input S3 bucket and the construct prop ```isFileTransformationRequired``` needs to be set to true. The file will be transformed to text format.



```If multiple files are requested for summarization , then the client should filter response based on summary_job_id and name for each file. ```

## Initializer

```
new SummarizationAppsyncStepfn(scope: Construct, id: string, props: SummarizationAppsyncStepfnProps)
```

Parameters

- scope [Construct](https://docs.aws.amazon.com/cdk/api/v2/docs/constructs.Construct.html)
- id string
- props SummarizationAppsyncStepfnProps

## Pattern Construct Props

| **Name**     | **Type**        | **Required** |**Description** |
|:-------------|:----------------|-----------------|-----------------|
| cognitoUserPool | [cognito.IUserPool](https://docs.aws.amazon.com/cdk/api/v2/docs/aws-cdk-lib.aws_cognito.IUserPool.html) | ![Required](https://img.shields.io/badge/required-ff0000) | Cognito user pool used for authentication. |
| vpcProps | [ec2.VpcProps](https://docs.aws.amazon.com/cdk/api/v2/docs/aws-cdk-lib.aws_ec2.VpcProps.html) | ![Optional](https://img.shields.io/badge/optional-4169E1) | The construct creates a custom VPC based on vpcProps. Providing both this and existingVpc is an error. |
| existingVpc | [ec2.IVpc](https://docs.aws.amazon.com/cdk/api/v2/docs/aws-cdk-lib.aws_ec2.IVpc.html) | ![Optional](https://img.shields.io/badge/optional-4169E1) | An existing VPC can be used to deploy the construct.|
| existingRedisCulster | [elasticache.CfnCacheCluster](https://docs.aws.amazon.com/cdk/api/v2/docs/aws-cdk-lib.aws_elasticache.CfnCacheClusterProps.html) | ![Optional](https://img.shields.io/badge/optional-4169E1) | Existing Redis cluster to cache the generated summary for subsequent request of same document. |
| cfnCacheClusterProps | [elasticache.CfnCacheClusterProps](https://docs.aws.amazon.com/cdk/api/v2/docs/aws-cdk-lib.aws_elasticache.CfnCacheClusterProps.html) | ![Optional](https://img.shields.io/badge/optional-4169E1) | Properties defining cfnCacheClusterProps. If there is no existing redis cluster cfnCacheClusterProps can be used to create a new cluster|
| existingSecurityGroup | [ec2.ISecurityGroup](https://docs.aws.amazon.com/cdk/api/v2/docs/aws-cdk-lib.aws_ec2.ISecurityGroup.html) | ![Optional](https://img.shields.io/badge/optional-4169E1) | Security group for the lambda function which this construct will use. If no exisiting security group is provided it will create one from the vpc.|
| existingInputAssetsBucketObj | [s3.IBucket](https://docs.aws.amazon.com/cdk/api/v2/docs/aws-cdk-lib.aws_s3.Bucket.html) | ![Optional](https://img.shields.io/badge/optional-4169E1) | Existing s3 Bucket to store the input document which needs to be summarized. pdf is the supported input document format. If transformed (txt format) file is available then this bucket is optional. |
| bucketInputsAssetsProps | [s3.BucketProps](https://docs.aws.amazon.com/cdk/api/v2/docs/aws-cdk-lib.aws_s3.BucketProps.html) | ![Optional](https://img.shields.io/badge/optional-4169E1) | User provided props to override the default props for the S3 Bucket.Providing both this and `existingInputAssetsBucketObj` will cause an error.|
| isFileTransformationRequired | string | ![Optional](https://img.shields.io/badge/optional-4169E1) | The summary construct transform the input document into txt format. If the transformation is not required then this flag can be set to false. If set to true then a transformed asset bucket is created which transform the input document from input asset bucket to txt format.|
| existingProcessedAssetsBucketObj | [s3.IBucket](https://docs.aws.amazon.com/cdk/api/v2/docs/aws-cdk-lib.aws_s3.IBucket.html) | ![Optional](https://img.shields.io/badge/optional-4169E1) | This bucket stores the transformed (txt) assets for generating summary.If None is provided then this contruct will create one.|
| bucketProcessedAssetsProps | [s3.BucketProps](https://docs.aws.amazon.com/cdk/api/v2/docs/aws-cdk-lib.aws_s3.BucketProps.html) | ![Optional](https://img.shields.io/badge/optional-4169E1) | User provided props to override the default props for the S3 Bucket.Providing both this and `existingProcessedAssetsBucket` will cause an error.|
| existingBusInterface | [events.IEventBus](https://docs.aws.amazon.com/cdk/api/v2/docs/aws-cdk-lib.aws_events.IEventBus.html) | ![Optional](https://img.shields.io/badge/optional-4169E1) | Existing instance of EventBus. The summary construct integrate appsync with event bridge' to route the request to step functions.|
| eventBusProps | [events.EventBusProps](https://docs.aws.amazon.com/cdk/api/v2/docs/aws-cdk-lib.aws_events.EventBusProps.html) | ![Optional](https://img.shields.io/badge/optional-4169E1) | A new custom EventBus is created with provided props. Providing ```existingBusInterface``` and ```eventBusProps``` both will result in validation error.|
| existingMergedApi | [appsync.CfnGraphQLApi](https://docs.aws.amazon.com/cdk/api/v2/docs/aws-cdk-lib.aws_appsync.CfnGraphQLApi.html) | ![Optional](https://img.shields.io/badge/optional-4169E1) | Existing merged api instance. The merge API provides a federated schema over source API schemas.|
| summaryApiName | string | ![Optional](https://img.shields.io/badge/optional-4169E1) | User provided Name for summary api on appsync.A graphql api will be created by this construct with this name.|
| observability | boolean | ![Optional](https://img.shields.io/badge/optional-4169E1) | Enables observability on all services used. Warning: associated cost with the services used. Best practice to enable by default. Defaults to true.|
| enableOperationalMetric | boolean | ![Optional](https://img.shields.io/badge/optional-4169E1) | CDK construct collect anonymous operational metrics to help AWS improve the quality and features of the constructs. Data collection is subject to the AWS Privacy Policy (https://aws.amazon.com/privacy/). To opt out of this feature, simply disable it by setting the construct property "enableOperationalMetric" to false for each construct used. Defaults to true.|
| summaryChainType | string | ![Optional](https://img.shields.io/badge/optional-4169E1) | Chain type defines how to pass the document to LLM. there are three types of chain types. Stuff: Simply "stuff" all your documents into a single prompt. Map-reduce: Summarize each document on it's own in a "map" step and then "reduce" the summaries into a final summary Refine :  This constructs a response by looping over the input documents and iteratively updating its answer. |
| stage | string | ![Optional](https://img.shields.io/badge/optional-4169E1) | Value will be appended to resources name Service. |

## Pattern Properties

| **Name**     | **Type**        | **Description** |
|:-------------|:----------------|-----------------|
| eventBridgeBus | [events.IEventBus](https://docs.aws.amazon.com/cdk/api/v2/docs/aws-cdk-lib.aws_events.IEventBus.html) | An instance of events.IEventBus created by the construct |
| mergeApi | [appsync.CfnGraphQLApi](https://docs.aws.amazon.com/cdk/api/v2/docs/aws-cdk-lib.aws_appsync.CfnGraphQLApi.html) |  Instance of appsync.CfnGraphQLApi for merge api created by the construct |
| graphqlApi | [appsync.IGraphqlApi](https://docs.aws.amazon.com/cdk/api/v2/docs/aws-cdk-lib.aws_appsync.IGraphqlApi.html) | Instance of appsync.CfnGraphQLApi for summary created by the construct|
| redisCluster | [elasticache.CfnCacheCluster](https://docs.aws.amazon.com/cdk/api/v2/docs/aws-cdk-lib.aws_elasticache.CfnCacheClusterProps.html) | Instance of redis cluster created by the construct |
| vpc | [ec2.IVpc](https://docs.aws.amazon.com/cdk/api/v2/docs/aws-cdk-lib.aws_ec2.IVpc.html) |Returns the instance of ec2.ISecurityGroup used by the construct |
| securityGroup | [ec2.ISecurityGroup](https://docs.aws.amazon.com/cdk/api/v2/docs/aws-cdk-lib.aws_ec2.ISecurityGroup.html) | Returns the instance of ec2.ISecurityGroup used by the construct. |
| inputAssetBucket | [s3.Bucket](https://docs.aws.amazon.com/cdk/api/v2/docs/aws-cdk-lib.aws_s3.Bucket.html) | Instance of s3.IBucket used by the construct |
| processedAssetBucket | [s3.Bucket](https://docs.aws.amazon.com/cdk/api/v2/docs/aws-cdk-lib.aws_s3.Bucket.html) |Instance of s3.IBucket used by the construct|

## Default properties

Out of the box implementation of the Construct without any override will set the following defaults:

### VPC
- Sets up vpc to deploy the contruct

### Amazon ElastiCache for Redis
- Sets up amazon elastic cache for redis cluster.

### AppSync
- Sets up AWS AppSync merge api
    - Associate the source api with merge api using 'AUTO-MERGE'

### Amazon S3 Buckets

- Sets up two Amazon S3 Buckets
    - Uses existing buckets if provided, otherwise creates new ones
- If isFileTransformationRequired is set to False then 
only one bucket is created for input assets.

### Observability

By default the construct will enable logging and tracing on all services which support those features. Observability can be turned off through the pattern properties.
- AWS Lambda: AWS X-Ray, Amazon Cloudwatch Logs
- AWS Step Function: AWS X-Ray, Amazon Cloudwatch Logs
- AWS AppSync GraphQL api: AWS X-Ray, Amazon Cloudwatch Logs


## Troubleshooting

| **Error Code**     | **Message**        | **Description** |**Fix** |
|:-------------|:----------------|-----------------|-----------------|
| 601 | Invalid file format. | Only .txt and .pdf file format are supported | Provide a valid file with .pdf or .txt extension |
| 602 | Not able to transform the file. | File transformation from .pdf to .txt failed| Check if valid file exist in input bucket |
| 603 | No file available to read. | Couldn't read file from input bucket| Check if valid file exist in input bucket |
| 604 | Something went wrong while generating summary! | LLM threw an exception| Check if your account has access to Amazon Bedrock |


## Architecture
![Architecture Diagram](architecture.png)

## Cost

You are responsible for the cost of the AWS services used while running this construct. As of this revision, the cost for running this construct with the default settings in the US East (N. Virginia) Region is approximately $X per month.

We recommend creating a budget through [AWS Cost Explorer](http://aws.amazon.com/aws-cost-management/aws-cost-explorer/) to help manage costs. Prices are subject to change. For full details, refer to the pricing webpage for each AWS service used in this solution.

The following table provides a sample cost breakdown for deploying this solution with the default parameters in the **US East (N. Virginia)** Region for **one month**.


| **AWS Service**     | **Dimensions**        | **Cost [USD]** |
|:-------------|:----------------|-----------------|
| AWS Step Functions | 15 requests per hour for summarization, each with 2 files (4 steps per workflow) | 0.99 |
| Amazon Virtual Private Cloud |  | 0.00 |
| AWS AppSync | 15 requests per hour to trigger summarization + (15 x 4 calls to notify clients through subscriptions) = 54,000 requests per month | 0.22 |
| Amazon EventBridge | 15 requests per hour = 10800 custom events per month | 0.01 |
| AWS Lambda | 15 summarization requests per hour with 2 files each time, through 4 Lambda functions each allocated with 7076 MB of memory allocated and 512 MB of ephemeral storage allocated and an average run time of 30 seconds = 43200 requests per month. This cost would reduce if redis cache is used which will skip lambda invocation. | 142.59 |
| Amazon Simple Storage Service | 15 requests per hour for summarization with 2 files in input format (PDF) with an average size of 1MB and transformed files to text format with an average size of 1 MB = 43.2 GB per month in S3 Standard Storage | 0.99 |
| Amazon Bedrock | With the on-demand mode, for text generation models, you are charged for every input token processed and every output token generated. Anthropic.claude model price for 1000 input tokens= $0.01102 and for 1000 output tokens = $0.03268. With a pdf of 50 pages (asumming each page having 200 words) , 50 * 200 , there are 10000 words, which are ~= 7500 tokens. Input token cost for 200 request per month = 7.5 * 0.01102 * 200 = 16.53. Asumming a summary of 200 words (150 tokens) for 200 requests per month cost of output token  = 150 * (0.03268/1000) * 200 = 9.804. Total cost for 200 summary requests , 16.53 + 9.804 = $26.334| 26.334 |
| Amazon ElastiCache for Redis | With on-demand Instance type as 'cache.m4.large' and with 1 node the expecxted cost is  1 instance(s) x 0.156 USD hourly x (100 / 100 Utilized/Month) x 730 hours in a month = 113.8800 | 113.88 |
| Amazon Cloudwatch | 15 metrics using 5 GB data ingested for logs | 7.02 |
| AWS X-Ray | 100,000 requests per month through AppSync and Lambda calls | 0.50 |
| Total Deployment cost | | |

The resources not created by this construct (Amazon Cognito User Pool, AppSync Merged API, AWS Secrets Manager secret) do not appear in the table above. You can refer to the decicated pages to get an estimate of the cost related to those services:
- [AWS AppSync pricing (for Merged API if used)](https://aws.amazon.com/appsync/pricing/)
- [Amazon Cognito Pricing](https://aws.amazon.com/cognito/pricing/)
- [AWS Secrets Manager Pricing](https://aws.amazon.com/secrets-manager/pricing/)

## Security

When you build systems on AWS infrastructure, security responsibilities are shared between you and AWS. This [shared responsibility](http://aws.amazon.com/compliance/shared-responsibility-model/) model reduces your operational burden because AWS operates, manages, and controls the components including the host operating system, virtualization layer, and physical security of the facilities in which the services operate. For more information about AWS security, visit [AWS Cloud Security](http://aws.amazon.com/security/).

This construct requires you to provide an existing Amazon Cognito User Pool. Please refer to the official documentation on best practices to secure this service:
- [Amazon Cognito](https://docs.aws.amazon.com/cognito/latest/developerguide/security.html)

## Supported AWS Regions

This solution optionally uses the Amazon Bedrock service, which is not currently available in all AWS Regions. You must launch this construct in an AWS Region where these services are available. For the most current availability of AWS services by Region, see the [AWS Regional Services List](https://aws.amazon.com/about-aws/global-infrastructure/regional-product-services/).

> **Note**
>You need to explicity enable access to models before they are available for use in the Amazon Bedrock service. Please follow the [Amazon Bedrock User Guide](https://docs.aws.amazon.com/bedrock/latest/userguide/model-access.html) for steps related to enabling model access.

## Quotas

Service quotas, also referred to as limits, are the maximum number of service resources or operations for your AWS account.

Make sure you have sufficient quota for each of the services implemented in this solution. For more information, refer to [AWS service quotas](https://docs.aws.amazon.com/general/latest/gr/aws_service_limits.html).

To view the service quotas for all AWS services in the documentation without switching pages, view the information in the [Service endpoints and quotas](https://docs.aws.amazon.com/general/latest/gr/aws-general.pdf#aws-service-information) page in the PDF instead.

## Clean up

When deleting your stack which uses this construct, do not forget to go over the following instructions to avoid unexpected charges:
  - empty and delete the Amazon Simple Storage Bucket(s) created by this construct if you didn't provide existing ones during the construct creation
  - empty the Amazon ElastiCache cluster for Redis
  - if the observability flag is turned on, delete all the associated logs created by the different services in Amazon CloudWatch logs

***
&copy; Copyright Amazon.com, Inc. or its affiliates. All Rights Reserved.<|MERGE_RESOLUTION|>--- conflicted
+++ resolved
@@ -98,13 +98,8 @@
 Subscription call to receive notifications:
 
 ```
-<<<<<<< HEAD
 subscription MySubscription {
   updateSummaryJobStatus(name: "document1.txt", summary_job_id: "81") {
-=======
-mutation MyMutation {
-  generateSummary(summaryInput:{files:[{name: "document1.txt", status: ""}], summary_job_id:"81", ignore_existing: false}) {
->>>>>>> 3939869f
     name
     status
     summary
@@ -133,22 +128,15 @@
 
 Where:
 - summary_job_id: id which can be used to filter subscriptions on client side
-<<<<<<< HEAD
 - status: status update of the summarization process for the file(s) specified
 - name: name of the file stored in the input S3 bucket, same name + extension as passed to the previous mutation call.
 - summary: summary returned by the Large Language Model for the document specified, as a base64 encoded string
 
 Mutation call to trigger the summarization:
-=======
-- status: this field will be used by the subscription to update the status of the summarization process for the file(s) specified
-- name: Two formats are supported for files to be summarized. If the file is in text format, it needs to be stored in the trasformed S3 bucket, no file transformation is required. 
-If pdf format is selected, the file needs to be in the input S3 bucket and the construct prop ```isFileTransformationRequired``` needs to be set to true. The file will be transformed to text format.
-- ignore_existing: boolean indicating if existing summaries in the cache should be ignored. If true, the input document will be re-summarized, overwriting any existing cached summary for that document.
->>>>>>> 3939869f
 
 ```
 mutation MyMutation {
-  generateSummary(summaryInput:{files:[{name: "document1.txt", status: ""}], summary_job_id:"81"}) {
+  generateSummary(summaryInput:{files:[{name: "document1.txt", status: ""}], summary_job_id:"81", ignore_existing: false}) {
     name
     status
     summary
@@ -176,6 +164,7 @@
 - status: this field will be used by the subscription to update the status of the summarization process for the file(s) specified
 - name: Two formats are supported for files to be summarized. If the file is in text format, it needs to be stored in the trasformed S3 bucket, no file transformation is required. 
 If pdf format is selected, the file needs to be in the input S3 bucket and the construct prop ```isFileTransformationRequired``` needs to be set to true. The file will be transformed to text format.
+- ignore_existing: boolean indicating if existing summaries in the cache should be ignored. If true, the input document will be re-summarized, overwriting any existing cached summary for that document.
 
 
 
