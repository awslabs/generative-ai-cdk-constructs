--- conflicted
+++ resolved
@@ -168,18 +168,6 @@
   readonly summaryChainType?: string;
 
   /**
-   * Optional.CDK constructs provided collects anonymous operational
-   * metrics to help AWS improve the quality and features of the
-   * constructs. Data collection is subject to the AWS Privacy Policy
-   * (https://aws.amazon.com/privacy/). To opt out of this feature,
-   * simply disable it by setting the construct property
-   * "enableOperationalmetric" to false for each construct used.
-   *
-   * @default -true
-   */
-  readonly enableOperationalmetric?: boolean;
-
-  /**
    * Value will be appended to resources name.
    *
    * @default - _dev
@@ -236,15 +224,11 @@
   constructor(scope: Construct, id: string, props: SummarizationAppsyncStepfnProps) {
     super(scope, id);
 
-
     let stage = '-dev';
     if (props?.stage) {
       stage = props.stage;
     }
 
-<<<<<<< HEAD
-    
-=======
     // observability
     let lambda_tracing = lambda.Tracing.ACTIVE;
     let enable_xray = true;
@@ -260,7 +244,6 @@
         retention: logs.RetentionDays.ONE_YEAR,
       };
     };
->>>>>>> 521e6b86
 
     // vpc
     if (props?.existingVpc) {
@@ -402,7 +385,6 @@
         timeout: cdk.Duration.minutes(5),
         environment: {
           GRAPHQL_URL: updateGraphQlApiEndpoint,
-
         },
       });
 
@@ -411,14 +393,8 @@
     const inputAssetBucketName = this.inputAssetBucket.bucketName;
     const isFileTransformationRequired = props?.isFileTransformationRequired || 'false';
 
-<<<<<<< HEAD
-
-    const documentReaderLambda = new lambdaFunction.DockerImageFunction(this, 'documentReaderLambda'+stage, {
-      code: lambdaFunction.DockerImageCode.fromImageAsset(path.join(__dirname, '../../../../lambda/aws-summarization-appsync-stepfn/document_reader')),
-=======
     const documentReaderLambda = new lambda.DockerImageFunction(this, 'documentReaderLambda'+stage, {
       code: lambda.DockerImageCode.fromImageAsset(path.join(__dirname, '../../../../lambda/aws-summarization-appsync-stepfn/document_reader')),
->>>>>>> 521e6b86
       functionName: 'summary_document_reader'+stage,
       description: 'Lambda function to read the input transformed document',
       vpc: this.vpc,
@@ -428,7 +404,6 @@
       tracing: lambda_tracing,
       timeout: cdk.Duration.minutes(5),
       environment: {
-
         REDIS_HOST: redisHost,
         REDIS_PORT: redisPort,
         TRANSFORMED_ASSET_BUCKET: transformedAssetBucketName,
@@ -438,7 +413,6 @@
 
       },
     });
-
 
     const summaryChainType = props?.summaryChainType || 'stuff';
 
@@ -498,20 +472,6 @@
       }),
     );
 
-    const enableOperationalmetric = props.enableOperationalmetric || true;
-    const solution_id = "SummarizationAppsyncStepfn_"+scope.toString;
-
-    if (enableOperationalmetric) {
-      documentReaderLambda.addEnvironment(
-        'AWS_SDK_UA_APP_ID', solution_id,
-      );
-      generateSummarylambda.addEnvironment(
-        'AWS_SDK_UA_APP_ID', solution_id,
-      );
-      inputValidatorLambda.addEnvironment(
-        'AWS_SDK_UA_APP_ID', solution_id,
-      );
-    };
 
     inputValidatorLambda.addToRolePolicy(
       new iam.PolicyStatement({
