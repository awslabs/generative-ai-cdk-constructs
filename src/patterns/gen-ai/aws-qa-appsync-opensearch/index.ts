--- conflicted
+++ resolved
@@ -223,28 +223,12 @@
   constructor(scope: Construct, id: string, props: QaAppsyncOpensearchProps) {
     super(scope, id);
 
-<<<<<<< HEAD
-    Annotations.of(scope).addWarning(QaAppsyncOpensearch.CONSTRUCT_SCHEMA_UPDATE_WARNING);
-    // stage
-    let stage = '-dev';
-    if (props?.stage) {
-      stage = props.stage;
-    }
-
-    // observability
-    let lambda_tracing = lambda.Tracing.ACTIVE;
-    let enable_xray = true;
-    let api_log_config = {
-      fieldLogLevel: appsync.FieldLogLevel.ALL,
-      retention: logs.RetentionDays.TEN_YEARS,
-=======
     const baseProps: BaseClassProps={
       stage: props.stage,
       enableOperationalMetric: props.enableOperationalMetric,
       constructName: ConstructName.AWSQAAPPSYNCOPENSEARCH,
       constructId: id,
       observability: props.observability,
->>>>>>> c46c5d05
     };
 
     this.updateEnvSuffix(baseProps);
