/**
 *  Copyright Amazon.com, Inc. or its affiliates. All Rights Reserved.
 *
 *  Licensed under the Apache License, Version 2.0 (the "License"). You may not use this file except in compliance
 *  with the License. A copy of the License is located at
 *
 *      http://www.apache.org/licenses/LICENSE-2.0
 *
 *  or in the 'license' file accompanying this file. This file is distributed on an 'AS IS' BASIS, WITHOUT WARRANTIES
 *  OR CONDITIONS OF ANY KIND, express or implied. See the License for the specific language governing permissions
 *  and limitations under the License.
 */
import * as path from 'path';
import { Duration, Aws } from 'aws-cdk-lib';
import * as appsync from 'aws-cdk-lib/aws-appsync';
import * as cognito from 'aws-cdk-lib/aws-cognito';
import * as ec2 from 'aws-cdk-lib/aws-ec2';
import * as events from 'aws-cdk-lib/aws-events';
import * as targets from 'aws-cdk-lib/aws-events-targets';
import * as iam from 'aws-cdk-lib/aws-iam';
import * as lambda from 'aws-cdk-lib/aws-lambda';
import * as logs from 'aws-cdk-lib/aws-logs';
import * as opensearchservice from 'aws-cdk-lib/aws-opensearchservice';
import * as s3 from 'aws-cdk-lib/aws-s3';
import * as secret from 'aws-cdk-lib/aws-secretsmanager';
import { Construct } from 'constructs';
import * as s3_bucket_helper from '../../../common/helpers/s3-bucket-helper';
import * as vpc_helper from '../../../common/helpers/vpc-helper';

/**
 * The properties for the QaAppsyncOpensearchProps class.
 */
export interface QaAppsyncOpensearchProps {
  /**
     * Optional custom properties for a VPC the construct will create. This VPC will
     * be used by the Lambda functions the construct creates. Providing
     * both this and existingVpc is an error.
     *
     * @default - none
     */
  readonly vpcProps?: ec2.VpcProps;
  /**
     * Optional An existing VPC in which to deploy the construct. Providing both this and
     * vpcProps is an error.
     *
     * @default - none
     */
  readonly existingVpc?: ec2.IVpc;
  /**
     * Optional existing security group allowing access to opensearch. Used by the lambda functions
     * built by this construct. If not provided, the construct will create one.
     *
     * @default - none
     */
  readonly existingSecurityGroup?: ec2.ISecurityGroup;
  /**
     * Optional Existing instance of an EventBridge bus. If not provided, the construct will create one.
     *
     * @default - None
     */
  readonly existingBusInterface?: events.IEventBus;
  /**
     * Existing instance of S3 Bucket object, providing both this and `bucketInputsAssetsProps` will cause an error.
     *
     * @default - None
     */
  readonly existingInputAssetsBucketObj?: s3.IBucket;
  /**
     * Optional user provided props to override the default props for the S3 Bucket.
     * Providing both this and `existingInputAssetsBucketObj` will cause an error.
     *
     * @default - Default props are used
     */
  readonly bucketInputsAssetsProps?: s3.BucketProps;
  /**
     * Existing Amazon OpenSearch Service domain.
     *
     * @default - None
     */
  readonly existingOpensearchDomain: opensearchservice.IDomain;
  /**
     * Data Index name for the OpenSearch Service.
     *
     * @default - None
     */
  readonly openSearchIndexName: string;
  /**
     * Optional. SecretsManager secret to authenticate against the OpenSearch Service domain if
     * domain is configured with Username/Password.
     *
     * @default - None
     */
  readonly openSearchSecret?: secret.ISecret;
  /**
   * Existing merged Appsync GraphQL api.
   *
   * @default - None
   */
  readonly existingMergedApi?: appsync.CfnGraphQLApi;
  /**
     * Cognito user pool used for authentication.
     *
     * @default - None
     */
  readonly cognitoUserPool: cognito.IUserPool;
  /**
     * Value will be appended to resources name.
     *
     * @default - _dev
     */
  readonly stage?: string;
  /**
     * Enable observability. Warning: associated cost with the services
     * used. Best practive to enable by default.
     *
     * @default - true
     */
  readonly observability?: boolean;

  /**
   * Optional.CDK constructs provided collects anonymous operational
   * metrics to help AWS improve the quality and features of the
   * constructs. Data collection is subject to the AWS Privacy Policy
   * (https://aws.amazon.com/privacy/). To opt out of this feature,
   * simply disable it by setting the construct property
   * "enableOperationalMetric" to false for each construct used.
   *
   * @default -true
   */
  readonly enableOperationalMetric?: boolean;
}

/**
   * @summary The QaAppsyncOpensearch class.
   */
export class QaAppsyncOpensearch extends Construct {
  /**
   * Returns the instance of ec2.IVpc used by the construct
   */
  public readonly vpc: ec2.IVpc;
  /**
   * Returns the instance of ec2.ISecurityGroup used by the construct
   */
  public readonly securityGroup: ec2.ISecurityGroup;
  /**
   * Returns the instance of events.IEventBus used by the construct
   */
  public readonly qaBus: events.IEventBus;
  /**
   * Returns an instance of s3.IBucket created by the construct
   */
  public readonly s3InputAssetsBucketInterface: s3.IBucket;
  /**
   * Returns an instance of s3.Bucket created by the construct.
   * IMPORTANT: If existingInputAssetsBucketObj was provided in Pattern Construct Props,
   * this property will be undefined
   */
  public readonly s3InputAssetsBucket?: s3.Bucket;
  /**
   * Returns an instance of appsync.IGraphqlApi created by the construct
   */
  public readonly graphqlApi: appsync.IGraphqlApi;

  /**
     * @summary Constructs a new instance of the RagAppsyncStepfnOpensearch class.
     * @param {cdk.App} scope - represents the scope for all the resources.
     * @param {string} id - this is a a scope-unique id.
     * @param {QaAppsyncOpensearchProps} props - user provided props for the construct.
     * @since 0.0.0
     * @access public
     */
  constructor(scope: Construct, id: string, props: QaAppsyncOpensearchProps) {
    super(scope, id);

    // stage
    let stage = '-dev';
    if (props?.stage) {
      stage = props.stage;
    }

    // observability
    let lambda_tracing = lambda.Tracing.ACTIVE;
    let enable_xray = true;
    let api_log_config = {
      fieldLogLevel: appsync.FieldLogLevel.ALL,
      retention: logs.RetentionDays.ONE_YEAR,
    };
    if (props.observability == false) {
      enable_xray = false;
      lambda_tracing = lambda.Tracing.DISABLED;
      api_log_config = {
        fieldLogLevel: appsync.FieldLogLevel.NONE,
        retention: logs.RetentionDays.ONE_YEAR,
      };
    };

    vpc_helper.CheckVpcProps(props);
    s3_bucket_helper.CheckS3Props({
      existingBucketObj: props.existingInputAssetsBucketObj,
      bucketProps: props.bucketInputsAssetsProps,
    });

    if (props?.existingVpc) {
      this.vpc = props.existingVpc;
    } else {
      this.vpc = new ec2.Vpc(this, 'Vpc', props.vpcProps);
    }

    // Security group
    if (props?.existingSecurityGroup) {
      this.securityGroup = props.existingSecurityGroup;
    } else {
      this.securityGroup = new ec2.SecurityGroup(
        this,
        'securityGroup',
        {
          vpc: this.vpc,
          allowAllOutbound: true,
          securityGroupName: 'securityGroup'+stage,
        },
      );
    }

    // vpc flowloggroup
    const logGroup = new logs.LogGroup(this, 'qaConstructLogGroup');
    const role = new iam.Role(this, 'qaConstructRole', {
      assumedBy: new iam.ServicePrincipal('vpc-flow-logs.amazonaws.com'),
    });

    // vpc flowlogs
    new ec2.FlowLog(this, 'FlowLog', {
      resourceType: ec2.FlowLogResourceType.fromVpc(this.vpc),
      destination: ec2.FlowLogDestination.toCloudWatchLogs(logGroup, role),
    });

    // bucket for storing server access logging
    const serverAccessLogBucket = new s3.Bucket(this,
      'serverAccessLogBucket'+stage,
      {
        blockPublicAccess: s3.BlockPublicAccess.BLOCK_ALL,
        encryption: s3.BucketEncryption.S3_MANAGED,
        bucketName: 'qa-server-access-logs',
        enforceSSL: true,
      });

    // Bucket containing the inputs assets (documents - text format) uploaded by the user
    let inputAssetsBucket: s3.IBucket;

    if (!props.existingInputAssetsBucketObj) {
      let tmpBucket: s3.Bucket;
      if (!props.bucketInputsAssetsProps) {
        tmpBucket = new s3.Bucket(this, 'inputAssetsQABucket'+stage,
          {
            blockPublicAccess: s3.BlockPublicAccess.BLOCK_ALL,
            encryption: s3.BucketEncryption.S3_MANAGED,
            bucketName: 'input-asset-qa-bucket'+stage+'-'+Aws.ACCOUNT_ID,
            serverAccessLogsBucket: serverAccessLogBucket,
            enforceSSL: true,
          });
      } else {
        tmpBucket = new s3.Bucket(this, 'InputAssetsQABucket'+stage, props.bucketInputsAssetsProps);
      }
      inputAssetsBucket = tmpBucket;
      this.s3InputAssetsBucket = tmpBucket;
    } else {
      inputAssetsBucket = props.existingInputAssetsBucketObj;
    }

    // this is the one we manipulate, we know it exists
    this.s3InputAssetsBucketInterface = inputAssetsBucket;

    // GraphQL API
    const question_answering_graphql_api = new appsync.GraphqlApi(
      this,
      'questionAnsweringGraphqlApi',
      {
        name: 'questionAnsweringGraphqlApi'+stage,
        schema: appsync.SchemaFile.fromAsset(path.join(__dirname, '../../../../resources/gen-ai/aws-qa-appsync-opensearch/schema.graphql')),
        authorizationConfig: {
          defaultAuthorization: {
            authorizationType: appsync.AuthorizationType.USER_POOL,
            userPoolConfig: { userPool: props.cognitoUserPool },
          },
          additionalAuthorizationModes: [
            {
              authorizationType: appsync.AuthorizationType.IAM,
            },
          ],
        },
        xrayEnabled: enable_xray,
        logConfig: api_log_config,
      },
    );

    this.graphqlApi=question_answering_graphql_api;

    // If the user provides a mergedApi endpoint, the lambda
    // functions will use this endpoint to send their status updates
    const updateGraphQlApiEndpoint = !props.existingMergedApi ? question_answering_graphql_api.graphqlUrl : props.existingMergedApi.attrGraphQlUrl;
    const updateGraphQlApiId = !props.existingMergedApi ? question_answering_graphql_api.apiId : props.existingMergedApi.attrApiId;

    const job_status_data_source = new appsync.NoneDataSource(
      this,
      'NoneDataSourceQuestionAnswering',
      {
        api: this.graphqlApi,
        name: 'JobStatusDataSource',
      },
    );

    job_status_data_source.createResolver(
      'updateQAJobStatusResolver',
      {
        fieldName: 'updateQAJobStatus',
        typeName: 'Mutation',
        requestMappingTemplate: appsync.MappingTemplate.fromString(
          `
                          {
                              "version": "2017-02-28",
                              "payload": $util.toJson($context.args)
                          }
                          `,
        ),
        responseMappingTemplate: appsync.MappingTemplate.fromString('$util.toJson($context.result)'),
      },
    );

    if (!props.existingBusInterface) {
      this.qaBus = new events.EventBus(this, 'questionAnsweringEventBus'+stage,
        {
          eventBusName: 'questionAnsweringEventBus'+stage,
        },
      );
    } else {
      this.qaBus = props.existingBusInterface;
    }

    // create httpdatasource with question_answering_graphql_api
    const event_bridge_datasource = this.graphqlApi.addEventBridgeDataSource(
      'questionAnsweringEventBridgeDataSource'+stage,
      this.qaBus,
      {
        name: 'questionAnsweringEventBridgeDataSource'+stage,
      },
    );

    let SecretId = 'NONE';
    if (props.openSearchSecret) {SecretId = props.openSearchSecret.secretName;}

    // Lambda function used to validate inputs in the step function

    const question_answering_function_role = new iam.Role(this, 'question_answering_function_role', {
      assumedBy: new iam.ServicePrincipal('lambda.amazonaws.com'),
      inlinePolicies: {
        LambdaFunctionServiceRolePolicy: new iam.PolicyDocument({
          statements: [new iam.PolicyStatement({
            actions: [
              'logs:CreateLogGroup',
              'logs:CreateLogStream',
              'logs:PutLogEvents',
            ],
            resources: [`arn:${Aws.PARTITION}:logs:${Aws.REGION}:${Aws.ACCOUNT_ID}:log-group:/aws/lambda/*`],
          })],
        }),
      },
    });

    // The lambda will access the opensearch credentials
    if (props.openSearchSecret) {props.openSearchSecret.grantRead(question_answering_function_role);}

    // The lambda will pull processed files and create embeddings
    question_answering_function_role.addToPolicy(
      new iam.PolicyStatement({
        effect: iam.Effect.ALLOW,
        actions: [
          's3:GetObject',
          's3:GetObject*',
          's3:GetBucket*',
          's3:List*',
        ],
        resources: [
          'arn:aws:s3:::' + this.s3InputAssetsBucketInterface?.bucketName,
          'arn:aws:s3:::' + this.s3InputAssetsBucketInterface?.bucketName + '/*',
        ],
      }),
    );

    question_answering_function_role.addToPolicy(new iam.PolicyStatement({
      effect: iam.Effect.ALLOW,
      actions: ['es:*'],
      resources: [
        'arn:aws:es:'+Aws.REGION+':'+Aws.ACCOUNT_ID+':domain/'+props.existingOpensearchDomain.domainName+'/*',
        'arn:aws:es:'+Aws.REGION+':'+Aws.ACCOUNT_ID+':domain/'+props.existingOpensearchDomain.domainName,
      ],
    }));

    // Add Amazon Bedrock permissions to the IAM role for the Lambda function
<<<<<<< HEAD
    question_answering_function_role.addToPolicy(new iam.PolicyStatement({
=======
    // https://docs.aws.amazon.com/service-authorization/latest/reference/list_amazonbedrock.html#amazonbedrock-resources-for-iam-policies
    question_answering_function.addToRolePolicy(new iam.PolicyStatement({
>>>>>>> beb0a73c
      effect: iam.Effect.ALLOW,
      actions: [
        'bedrock:InvokeModel',
        'bedrock:InvokeModelWithResponseStream',
      ],
      resources: [
        'arn:aws:bedrock:'+Aws.REGION+'::foundation-model',
        'arn:aws:bedrock:'+Aws.REGION+'::foundation-model/*',
      ],
    }));

    const question_answering_function = new lambda.DockerImageFunction(
      this,
      'lambda_question_answering'+stage,
      {
        code: lambda.DockerImageCode.fromImageAsset(path.join(__dirname, '../../../../lambda/aws-qa-appsync-opensearch/question_answering/src')),
        functionName: 'lambda_question_answering'+stage,
        description: 'Lambda function for question answering',
        vpc: this.vpc,
        tracing: lambda_tracing,
        vpcSubnets: { subnetType: ec2.SubnetType.PRIVATE_WITH_EGRESS },
        securityGroups: [this.securityGroup],
        memorySize: 1_769 * 4,
        timeout: Duration.minutes(15),
        role: question_answering_function_role,
        environment: {
          GRAPHQL_URL: updateGraphQlApiEndpoint,
          INPUT_BUCKET: this.s3InputAssetsBucketInterface.bucketName,
          OPENSEARCH_DOMAIN_ENDPOINT: props.existingOpensearchDomain.domainEndpoint,
          OPENSEARCH_INDEX: props.openSearchIndexName,
          OPENSEARCH_SECRET_ID: SecretId,
        },
      },
    );


    const enableOperationalMetric = props.enableOperationalMetric || true;
    const solution_id = 'genai_cdk_'+id;

    if (enableOperationalMetric) {
      question_answering_function.addEnvironment(
        'AWS_SDK_UA_APP_ID', solution_id,
      );
    };

    // Add GraphQl permissions to the IAM role for the Lambda function
    question_answering_function.addToRolePolicy(new iam.PolicyStatement({
      effect: iam.Effect.ALLOW,
      actions: [
        'appsync:GraphQL',
      ],
      resources: [
        'arn:aws:appsync:'+ Aws.REGION+':'+Aws.ACCOUNT_ID+':apis/'+updateGraphQlApiId+'/*',
      ],
    }));

    this.qaBus.grantPutEventsTo(event_bridge_datasource.grantPrincipal);

    event_bridge_datasource.createResolver(
      'QuestionAnsweringResolver',
      {
        fieldName: 'postQuestion',
        typeName: 'Mutation',
        requestMappingTemplate: appsync.MappingTemplate.fromString(
          `
                        {
                            "version": "2018-05-29",
                            "operation": "PutEvents",
                            "events": [{
                                "source": "questionanswering",
                                "detail": $util.toJson($context.arguments),
                                "detailType": "Question answering"
                            }
                            ]
                        } 
                        `,
        ),
        responseMappingTemplate: appsync.MappingTemplate.fromString(
          `
                        #if($ctx.error)
                            $util.error($ctx.error.message, $ctx.error.type, $ctx.result)
                        #end
                            $util.toJson($ctx.result)
                        `,
        ),
      },
    );

    const rule = new events.Rule(
      this,
      'QuestionAnsweringRule'+stage,
      {
        description: 'Rule to trigger question answering function',
        eventBus: this.qaBus,
        eventPattern: {
          source: ['questionanswering'],
        },
      },
    );

    rule.addTarget(new targets.LambdaFunction(question_answering_function));

  }
}<|MERGE_RESOLUTION|>--- conflicted
+++ resolved
@@ -395,12 +395,7 @@
     }));
 
     // Add Amazon Bedrock permissions to the IAM role for the Lambda function
-<<<<<<< HEAD
     question_answering_function_role.addToPolicy(new iam.PolicyStatement({
-=======
-    // https://docs.aws.amazon.com/service-authorization/latest/reference/list_amazonbedrock.html#amazonbedrock-resources-for-iam-policies
-    question_answering_function.addToRolePolicy(new iam.PolicyStatement({
->>>>>>> beb0a73c
       effect: iam.Effect.ALLOW,
       actions: [
         'bedrock:InvokeModel',
