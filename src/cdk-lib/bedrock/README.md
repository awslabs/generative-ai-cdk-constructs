# Amazon Bedrock Construct Library
<!--BEGIN STABILITY BANNER-->

---

![Stability: Experimental](https://img.shields.io/badge/stability-Experimental-important.svg?style=for-the-badge)

> All classes are under active development and subject to non-backward compatible changes or removal in any
> future version. These are not subject to the [Semantic Versioning](https://semver.org/) model.
> This means that while you may use them, you may need to update your source code when upgrading to a newer version of this package.

---
<!--END STABILITY BANNER-->


| **Language**     | **Package**        |
|:-------------|-----------------|
|![Typescript Logo](https://docs.aws.amazon.com/cdk/api/latest/img/typescript32.png) TypeScript|`@cdklabs/generative-ai-cdk-constructs`|
|![Python Logo](https://docs.aws.amazon.com/cdk/api/latest/img/python32.png) Python|`cdklabs.generative_ai_cdk_constructs`|

[Amazon Bedrock](https://aws.amazon.com/bedrock/) is a fully managed service that offers a choice of foundation models (FMs) along with a broad set of capabilities for building generative AI applications.

This construct library includes CloudFormation L1 resources to deploy Bedrock features.

## Table of contents
- [API](#api)
- [Knowledge Bases](#knowledge-bases)
- [Agents](#agents)

## API
See the [API documentation](../../../apidocs/modules/bedrock.md).

## Knowledge Bases
With Knowledge Bases for Amazon Bedrock, you can give FMs and agents contextual information from your company’s private data sources for Retrieval Augmented Generation (RAG) to deliver more relevant, accurate, and customized responses.

### Create a Knowledge Base
A vector index on a vector store is required to create a Knowledge Base. This construct currently supports [Amazon OpenSearch Serverless](../opensearchserverless), [Amazon RDS Aurora PostgreSQL](../amazonaurora/), [Pinecone](../pinecone/) . By default, this resource will create an OpenSearch Serverless vector collection and index for each Knowledge Base you create, but you can provide an existing collection and/or index to have more control. For other resources you need to have the vector stores already created and credentials stored in AWS Secrets Manager. For Aurora, the construct provides an option to create a default `AmazonAuroraDefaultVectorStore` construct that will provision the vector store backed by Amazon Aurora for you. To learn more you can read [here](../amazonaurora/README.md).

The resource accepts an `instruction` prop that is provided to any Bedrock Agent it is associated with so the agent can decide when to query the Knowledge Base.

Amazon Bedrock Knowledge Bases currently only supports S3 as a data source. The `S3DataSource` resource is used to configure how the Knowledge Base handles the data source.

Example of ``OpenSearch Serverless``:

TypeScript

```ts
import * as s3 from 'aws-cdk-lib/aws-s3';
import { bedrock, foundation_models } from '@cdklabs/generative-ai-cdk-constructs';

const kb = new bedrock.KnowledgeBase(this, 'KnowledgeBase', {
  embeddingsModel: foundation_models.BedrockFoundationModel.TITAN_EMBED_TEXT_V1,
  instruction: 'Use this knowledge base to answer questions about books. ' +
    'It contains the full text of novels.',
});

const docBucket = new s3.Bucket(this, 'DocBucket');

new bedrock.S3DataSource(this, 'DataSource', {
  bucket: docBucket,
  knowledgeBase: kb,
  dataSourceName: 'books',
  chunkingStrategy: bedrock.ChunkingStrategy.FIXED_SIZE,
  maxTokens: 500,
  overlapPercentage: 20,
});
```

Python
```python

from aws_cdk import (
    aws_s3 as s3,
)
from cdklabs.generative_ai_cdk_constructs import (
    bedrock,
    foundation_models
)

kb = bedrock.KnowledgeBase(self, 'KnowledgeBase', 
            embeddings_model= foundation_models.BedrockFoundationModel.TITAN_EMBED_TEXT_V1,
            instruction=  'Use this knowledge base to answer questions about books. ' +
    'It contains the full text of novels.'                     
        )

docBucket = s3.Bucket(self, 'DockBucket')

bedrock.S3DataSource(self, 'DataSource',
    bucket= docBucket,
    knowledge_base=kb,
    data_source_name='books',
    chunking_strategy= bedrock.ChunkingStrategy.FIXED_SIZE,
    max_tokens=500,
    overlap_percentage=20   
)

```

Example of ``Amazon RDS Aurora PostgreSQL``:

TypeScript

```ts
import * as s3 from 'aws-cdk-lib/aws-s3';
import { amazonaurora, bedrock, foundation_models } from '@cdklabs/generative-ai-cdk-constructs';

const auroraDb = new amazonaurora.AmazonAuroraVectorStore(stack, 'AuroraDefaultVectorStore', {
  embeddingsModel: foundation_models.BedrockFoundationModel.COHERE_EMBED_ENGLISH_V3,
});

const kb = new bedrock.KnowledgeBase(this, 'KnowledgeBase', {
  vectorStore: auroraDb,
  embeddingsModel: foundation_models.BedrockFoundationModel.COHERE_EMBED_ENGLISH_V3,
  instruction: 'Use this knowledge base to answer questions about books. ' +
    'It contains the full text of novels.',
});

const docBucket = new s3.Bucket(this, 'DocBucket');

new bedrock.S3DataSource(this, 'DataSource', {
  bucket: docBucket,
  knowledgeBase: kb,
  dataSourceName: 'books',
  chunkingStrategy: bedrock.ChunkingStrategy.FIXED_SIZE,
  maxTokens: 500,
  overlapPercentage: 20,
});
```

Python

```python

from aws_cdk import (
    aws_s3 as s3,
)
from cdklabs.generative_ai_cdk_constructs import (
    bedrock,
    amazonaurora,
    foundation_models
)

model = foundation_models.BedrockFoundationModel.COHERE_EMBED_ENGLISH_V3

aurora_db = amazonaurora.AmazonAuroraVectorStore(self, 'AuroraDefaultVectorStore',
    embeddings_model=model
)

kb = bedrock.KnowledgeBase(self, 'KnowledgeBase', 
            vector_store= aurora_db,
            embeddings_model= foundation_models.BedrockFoundationModel.COHERE_EMBED_ENGLISH_V3,
            instruction=  'Use this knowledge base to answer questions about books. ' +
    'It contains the full text of novels.'                     
        )

docBucket = s3.Bucket(self, 'DockBucket')

bedrock.S3DataSource(self, 'DataSource',
    bucket= docBucket,
    knowledge_base=kb,
    data_source_name='books',
    chunking_strategy= bedrock.ChunkingStrategy.FIXED_SIZE,
    max_tokens=500,
    overlap_percentage=20   
)
```

Example of importing existing ``Amazon RDS Aurora PostgreSQL`` using ``fromExistingAuroraVectorStore()`` method.
**Note** - you need to provide `clusterIdentifier`, `databaseName`, `vpc`, `secret` and `auroraSecurityGroupId` used in deployment of your existing RDS Amazon Aurora DB, as well as `embeddingsModel` that you want to be used by a Knowledge Base for chunking:

TypeScript

```ts
import * as s3 from 'aws-cdk-lib/aws-s3';
<<<<<<< HEAD
import { amazonaurora, bedrock, foundation_models } from '@cdklabs/generative-ai-cdk-constructs';

const auroraDb = aurora.AmazonAuroraVectorStore.fromExistingAuroraVectorStore(stack, 'ExistingAuroraVectorStore', {
  clusterIdentifier: 'aurora-serverless-vector-cluster',
  databaseName: 'bedrock_vector_db',
  schemaName: 'bedrock_integration',
  tableName: 'bedrock_kb',
  vectorField: 'embedding',
  textField: 'chunks',
  metadataField: 'metadata',
  primaryKeyField: 'id',
  embeddingsModel: foundation_models.BedrockFoundationModel.COHERE_EMBED_ENGLISH_V3,
  vpc: cdk.aws_ec2.Vpc.fromLookup(stack, 'VPC', {
    vpcId: 'vpc-0c1a234567ee8bc90',
  }),
  auroraSecurityGroupId: 'sg-012ef345678c98a76',,
  secret: cdk.aws_rds.DatabaseSecret.fromSecretCompleteArn(
    stack,
    'Secret',
    cdk.Stack.of(stack).formatArn({
      service: 'secretsmanager',
      resource: 'secret',
      resourceName: 'rds-db-credentials/cluster-1234567890',
      region: cdk.Stack.of(stack).region,
      account: cdk.Stack.of(stack).account,
      arnFormat: cdk.ArnFormat.COLON_RESOURCE_NAME,
    }),
  ),
=======
import { amazonaurora, bedrock } from '@cdklabs/generative-ai-cdk-constructs';

const auroraDb = new amazonaurora.AmazonAuroraDefaultVectorStore(this, 'AuroraDefaultVectorStore', {
  embeddingsModelVectorDimension: BedrockFoundationModel.COHERE_EMBED_ENGLISH_V3.vectorDimensions!,
>>>>>>> 8a81eb2a
});

const kb = new bedrock.KnowledgeBase(this, 'KnowledgeBase', {
  vectorStore: auroraDb,
  embeddingsModel: bedrock.BedrockFoundationModel.COHERE_EMBED_ENGLISH_V3,
  instruction: 'Use this knowledge base to answer questions about books. ' +
    'It contains the full text of novels.',
});

const docBucket = new s3.Bucket(this, 'DocBucket');

new bedrock.S3DataSource(this, 'DataSource', {
  bucket: docBucket,
  knowledgeBase: kb,
  dataSourceName: 'books',
  chunkingStrategy: bedrock.ChunkingStrategy.FIXED_SIZE,
  maxTokens: 500,
  overlapPercentage: 20,
});
```

Python
```python

from aws_cdk import (
    aws_s3 as s3,
    aws_rds as rds,
    aws_ec2 as ec2,
    Stack,
    ArnFormat
)
from cdklabs.generative_ai_cdk_constructs import (
    bedrock,
    amazonaurora,
    foundation_models
)

aurora_db = amazonaurora.AmazonAuroraVectorStore.from_existing_aurora_vector_store(
    self, 'ExistingAuroraVectorStore',
    cluster_identifier='aurora-serverless-vector-cluster',
    database_name='bedrock_vector_db',
    schema_name='bedrock_integration',
    table_name='bedrock_kb',
    vector_field='embedding',
    text_field='chunks',
    metadata_field='metadata',
    primary_key_field='id',
    embeddings_model=foundation_models.BedrockFoundationModel.COHERE_EMBED_ENGLISH_V3,
    vpc=ec2.Vpc.from_lookup(self, 'VPC', vpc_id='vpc-0c1a234567ee8bc90'),
    aurora_security_group_id='sg-012ef345678c98a76',,
    secret=rds.DatabaseSecret.from_secret_complete_arn(
        self,
        'Secret',
        Stack.of(self).format_arn(
            service= 'secretsmanager',
            resource= 'secret',
            resource_name= 'rds-db-credentials/cluster-1234567890',
            region= Stack.of(self).region,
            account= Stack.of(self).account,
            arn_format= ArnFormat.COLON_RESOURCE_NAME
        )
    )
)

kb = bedrock.KnowledgeBase(self, 'KnowledgeBase', 
            vector_store= aurora_db,
            embeddings_model= foundation_models.BedrockFoundationModel.COHERE_EMBED_ENGLISH_V3,
            instruction=  'Use this knowledge base to answer questions about books. ' +
    'It contains the full text of novels.'                     
        )

docBucket = s3.Bucket(self, 'DockBucket')

bedrock.S3DataSource(self, 'DataSource',
    bucket= docBucket,
    knowledge_base=kb,
    data_source_name='books',
    chunking_strategy= bedrock.ChunkingStrategy.FIXED_SIZE,
    max_tokens=500,
    overlap_percentage=20   
)
```

Example of ``Pinecone`` (manual, you must have Pinecone vector store created):

TypeScript

```ts
import * as s3 from 'aws-cdk-lib/aws-s3';
import { pinecone, bedrock, foundation_models } from '@cdklabs/generative-ai-cdk-constructs';

const pineconeds = new pinecone.PineconeVectorStore({
  connectionString: 'https://your-index-1234567.svc.gcp-starter.pinecone.io',
  credentialsSecretArn: 'arn:aws:secretsmanager:your-region:123456789876:secret:your-key-name',
  textField: 'question',
  metadataField: 'metadata'
});

const kb = new bedrock.KnowledgeBase(this, 'KnowledgeBase', {
<<<<<<< HEAD
  vectorStore: pinecone,
  embeddingsModel: foundation_models.BedrockFoundationModel.TITAN_EMBED_TEXT_V1,
=======
  vectorStore: pineconeds,
  embeddingsModel: bedrock.BedrockFoundationModel.TITAN_EMBED_TEXT_V1,
>>>>>>> 8a81eb2a
  instruction: 'Use this knowledge base to answer questions about books. ' +
    'It contains the full text of novels.',
});

const docBucket = new s3.Bucket(this, 'DocBucket');

new bedrock.S3DataSource(this, 'DataSource', {
  bucket: docBucket,
  knowledgeBase: kb,
  dataSourceName: 'books',
  chunkingStrategy: bedrock.ChunkingStrategy.FIXED_SIZE,
  maxTokens: 500,
  overlapPercentage: 20,
});
```

Python
```python

from aws_cdk import (
    aws_s3 as s3,
)
from cdklabs.generative_ai_cdk_constructs import (
    bedrock,
    pinecone,
    foundation_models
)

pineconevs = pinecone.PineconeVectorStore(
            connection_string='https://your-index-1234567.svc.gcp-starter.pinecone.io',
            credentials_secret_arn='arn:aws:secretsmanager:your-region:123456789876:secret:your-key-name',
            text_field='question',
            metadata_field='metadata'
        )

kb = bedrock.KnowledgeBase(self, 'KnowledgeBase', 
            vector_store= pineconevs,
            embeddings_model= foundation_models.BedrockFoundationModel.COHERE_EMBED_ENGLISH_V3,
            instruction=  'Use this knowledge base to answer questions about books. ' +
    'It contains the full text of novels.'                     
        )

docBucket = s3.Bucket(self, 'DockBucket')

bedrock.S3DataSource(self, 'DataSource',
    bucket= docBucket,
    knowledge_base=kb,
    data_source_name='books',
    chunking_strategy= bedrock.ChunkingStrategy.FIXED_SIZE,
    max_tokens=500,
    overlap_percentage=20   
)
```

<<<<<<< HEAD
Example of ``Redis Enterprise Cloud`` (manual, you must have Redis Enterprise Cloud vector store created):

TypeScript

```ts
import * as s3 from 'aws-cdk-lib/aws-s3';
import { redisenterprisecloud, bedrock, foundation_models } from '@cdklabs/generative-ai-cdk-constructs';

const redisEnterpriseVectorStore = new redisenterprisecloud.RedisEnterpriseVectorStore({
  endpoint: 'redis-endpoint',
  vectorIndexName: 'your-index-name',
  credentialsSecretArn: 'arn:aws:secretsmanager:your-region:123456789876:secret:your-key-name'
});

const kb = new bedrock.KnowledgeBase(this, 'KnowledgeBase', {
  vectorStore: redisEnterpriseVectorStore,
  embeddingsModel: foundation_models.BedrockFoundationModel.TITAN_EMBED_TEXT_V1,
  instruction: 'Use this knowledge base to answer questions about books. ' +
    'It contains the full text of novels.',
});

const docBucket = new s3.Bucket(this, 'DocBucket');

new bedrock.S3DataSource(this, 'DataSource', {
  bucket: docBucket,
  knowledgeBase: kb,
  dataSourceName: 'books',
  chunkingStrategy: bedrock.ChunkingStrategy.FIXED_SIZE,
  maxTokens: 500,
  overlapPercentage: 20,
});
```

Python
```python

from aws_cdk import (
    aws_s3 as s3,
)
from cdklabs.generative_ai_cdk_constructs import (
    bedrock,
    redisenterprisecloud,
    foundation_models
)

redisds = redisenterprisecloud.RedisEnterpriseVectorStoreProps(
            credentials_secret_arn='arn:aws:secretsmanager:your-region:123456789876:secret:your-key-name',
            endpoint='redis-endpoint',
            vector_index_name='your-index-name',
        )

kb = bedrock.KnowledgeBase(self, 'KnowledgeBase', 
            vector_store= redisds,
            embeddings_model= foundation_models.BedrockFoundationModel.COHERE_EMBED_ENGLISH_V3,
            instruction=  'Use this knowledge base to answer questions about books. ' +
    'It contains the full text of novels.'                     
        )

docBucket = s3.Bucket(self, 'DockBucket')

bedrock.S3DataSource(self, 'DataSource',
    bucket= docBucket,
    knowledge_base=kb,
    data_source_name='books',
    chunking_strategy= bedrock.ChunkingStrategy.FIXED_SIZE,
    max_tokens=500,
    overlap_percentage=20   
)
```
=======
>>>>>>> 8a81eb2a

## Agents
Enable generative AI applications to execute multistep tasks across company systems and data sources.

### Create an Agent
The following example creates an Agent with a simple instruction and default prompts that consults a Knowledge Base.

TypeScript

```ts
const agent = new bedrock.Agent(this, 'Agent', {
  foundationModel: foundation_models.BedrockFoundationModel.ANTHROPIC_CLAUDE_V2_1,
  instruction: 'You are a helpful and friendly agent that answers questions about literature.',
  
});

agent.addKnowledgeBase([kb]);

```

Python
```python
agent = bedrock.Agent(
    self,
    "Agent",
    foundation_model=foundation_models.BedrockFoundationModel.ANTHROPIC_CLAUDE_V2_1,
    instruction="You are a helpful and friendly agent that answers questions about insurance claims.",
)
  agent.add_knowledge_base(kb);
```

### Action Groups
An action group defines functions your agent can call. The functions are Lambda functions. The action group uses an OpenAPI schema to tell the agent what your functions do and how to call them.

```ts
const actionGroupFunction = new lambda_python.PythonFunction(this, 'ActionGroupFunction', {
  runtime: lambda.Runtime.PYTHON_3_12,
  entry: path.join(__dirname, '../lambda/action-group'),
});

const actionGroup = new bedrock.AgentActionGroup(this,'MyActionGroup',{
  actionGroupName: 'query-library',
  description: 'Use these functions to get information about the books in the library.',
  actionGroupExecutor: actionGroupFunction,
  actionGroupState: "ENABLED",
  apiSchema: bedrock.ApiSchema.fromAsset(path.join(__dirname, 'action-group.yaml')),
});

agent.addActionGroup(actionGroup);
```

Python

```python

action_group_function = PythonFunction(
            self,
            "LambdaFunction",
            runtime=Runtime.PYTHON_3_12,
            entry="./lambda",  
            index="app.py",
            handler="lambda_handler",
)

actionGroup = bedrock.AgentActionGroup(self,
    "MyActionGroup",
    action_group_name="query-library",
    description="Use these functions to get information about the books in the library.",
    action_group_executor=action_group_function,
    action_group_state="ENABLED",
    api_schema=bedrock.ApiSchema.from_asset("action-group.yaml"))

agent.add_action_group(actionGroup)
```

### Prepare the Agent
The `Agent`  constructs take an optional parameter `shouldPrepareAgent` to indicate that the Agent should be prepared after any updates to an agent, Knowledge Base association, or action group. This may increase the time to create and update those resources. By default, this value is false .

Creating an agent alias will not prepare the agent, so if you create an alias with `addAlias` or by providing an `aliasName` when creating the agent then you should set `shouldPrepareAgent` to ***true***.

#### Prompt Overrides
Bedrock Agents allows you to customize the prompts and LLM configuration for its different steps. You can disable steps or create a new prompt template. Prompt templates can be inserted from plain text files.

TypeScript

```ts
import { readFileSync } from 'fs';

const orchestration = readFileSync('prompts/orchestration.txt', 'utf-8');
const agent = new bedrock.Agent(this, 'Agent', {
  foundationModel: foundation_models.BedrockFoundationModel.ANTHROPIC_CLAUDE_V2_1,
  instruction: "You are a helpful and friendly agent that answers questions about literature.",
  promptOverrideConfiguration: {
    promptConfigurations: [
      {
        promptType: bedrock.PromptType.PRE_PROCESSING,
        promptState: bedrock.PromptState.DISABLED,
        promptCreationMode:  bedrock.PromptCreationMode.OVERRIDDEN,
        basePromptTemplate: "disabled",
        inferenceConfiguration: {
          temperature:  0.0,
          topP: 1,
          topK: 250,
          maximumLength: 1,
          stopSequences: ['\n\nHuman:'],
        }
      },
      {
        promptType: bedrock.PromptType.ORCHESTRATION,
        basePromptTemplate: orchestration,
        promptState: bedrock.PromptState.ENABLED,
        promptCreationMode:  bedrock.PromptCreationMode.OVERRIDDEN,
        inferenceConfiguration: {
          temperature:  0.0,
          topP: 1,
          topK: 250,
          maximumLength: 2048,
          stopSequences: ['</invoke>', '</answer>', '</error>'],
        },
      },
    ]
  }
});
```

Python
```python
orchestration = open('prompts/orchestration.txt', encoding="utf-8").read()
agent = bedrock.Agent(self, "Agent",
            foundation_model=foundation_models.BedrockFoundationModel.ANTHROPIC_CLAUDE_V2_1,
            instruction="You are a helpful and friendly agent that answers questions about insurance claims.",
            prompt_override_configuration= bedrock.PromptOverrideConfiguration(
                prompt_configurations=[
                    bedrock.PromptConfiguration(
                        prompt_type=bedrock.PromptType.PRE_PROCESSING,
                        prompt_state=bedrock.PromptState.DISABLED,
                        prompt_creation_mode=bedrock.PromptCreationMode.OVERRIDDEN,
                        base_prompt_template="disabled",
                        inference_configuration=bedrock.InferenceConfiguration(
                            temperature=0.0,
                            top_k=250,
                            top_p=1,
                            maximum_length=1,
                            stop_sequences=['\n\nHuman:'],
                        )
                    ),
                    bedrock.PromptConfiguration(
                        prompt_type=bedrock.PromptType.ORCHESTRATION,
                        prompt_state=bedrock.PromptState.ENABLED,
                        prompt_creation_mode=bedrock.PromptCreationMode.OVERRIDDEN,
                        base_prompt_template=orchestration,
                        inference_configuration=bedrock.InferenceConfiguration(
                            temperature=0.0,
                            top_k=250,
                            top_p=1,
                            maximum_length=2048,
                            stop_sequences=['</invoke>', '</answer>', '</error>'],
                        )
                    )
                ]
            ),
        )
```

### Agent Alias
After you have sufficiently iterated on your working draft and are satisfied with the behavior of your agent, you can set it up for deployment and integration into your application by creating aliases of your agent.

To deploy your agent, you need to create an alias. During alias creation, Amazon Bedrock automatically creates a version of your agent. The alias points to this newly created version. You can point the alias to a previously created version if necessary. You then configure your application to make API calls to that alias.

By default, the `Agent` resource does not create any aliases, and you can use the 'DRAFT' version.

#### Tracking the latest version
The `Agent` resource optionally takes an `aliasName` property that, if defined, will create an Alias that creates a new version on every change.

TypeScript

```ts
const agent = new bedrock.Agent(this, 'Agent', {
  foundationModel: foundation_models.BedrockFoundationModel.ANTHROPIC_CLAUDE_V2_1,
  instruction: 'You are a helpful and friendly agent that answers questions about literature.',
  knowledgeBases: [kb],
  aliasName: 'latest',
});
```

Python
```python
agent = bedrock.Agent(
    self,
    "Agent",
    foundation_model=foundation_models.BedrockFoundationModel.ANTHROPIC_CLAUDE_V2_1,
    instruction="You are a helpful and friendly agent that answers questions about insurance claims.",
    knowledge_bases= [kb],
    alias_name='latest'
)
```

#### Specific version
Using the `addAlias` method you can create aliases with a specific agent version.

TypeScript

```ts
agent.addAlias({
  aliasName: 'prod',
  agentVersion: '12',
});
```

Python

```python
agent.add_alias(
    alias_name='prod',
    agent_version='12'
)
```

Alternatively, you can use the `AgentAlias` resource if you want to create an Alias for an existing Agent.

TypeScript

```ts
const alias = new bedrock.AgentAlias(this, 'ProdAlias', {
  agentId:  'ABCDE12345',
  aliasName: 'prod',
  agentVersion: '12',
});
```

Python
```python
alias = bedrock.AgentAlias(self, 'ProdAlias',
    agent_id='ABCDE12345',
    alias_name='prod',
    agent_version='12'
)
```<|MERGE_RESOLUTION|>--- conflicted
+++ resolved
@@ -93,7 +93,6 @@
     max_tokens=500,
     overlap_percentage=20   
 )
-
 ```
 
 Example of ``Amazon RDS Aurora PostgreSQL``:
@@ -128,11 +127,14 @@
 ```
 
 Python
-
 ```python
 
 from aws_cdk import (
     aws_s3 as s3,
+    aws_rds as rds,
+    aws_ec2 as ec2,
+    Stack,
+    ArnFormat
 )
 from cdklabs.generative_ai_cdk_constructs import (
     bedrock,
@@ -141,7 +143,6 @@
 )
 
 model = foundation_models.BedrockFoundationModel.COHERE_EMBED_ENGLISH_V3
-
 aurora_db = amazonaurora.AmazonAuroraVectorStore(self, 'AuroraDefaultVectorStore',
     embeddings_model=model
 )
@@ -172,7 +173,6 @@
 
 ```ts
 import * as s3 from 'aws-cdk-lib/aws-s3';
-<<<<<<< HEAD
 import { amazonaurora, bedrock, foundation_models } from '@cdklabs/generative-ai-cdk-constructs';
 
 const auroraDb = aurora.AmazonAuroraVectorStore.fromExistingAuroraVectorStore(stack, 'ExistingAuroraVectorStore', {
@@ -201,12 +201,6 @@
       arnFormat: cdk.ArnFormat.COLON_RESOURCE_NAME,
     }),
   ),
-=======
-import { amazonaurora, bedrock } from '@cdklabs/generative-ai-cdk-constructs';
-
-const auroraDb = new amazonaurora.AmazonAuroraDefaultVectorStore(this, 'AuroraDefaultVectorStore', {
-  embeddingsModelVectorDimension: BedrockFoundationModel.COHERE_EMBED_ENGLISH_V3.vectorDimensions!,
->>>>>>> 8a81eb2a
 });
 
 const kb = new bedrock.KnowledgeBase(this, 'KnowledgeBase', {
@@ -306,13 +300,8 @@
 });
 
 const kb = new bedrock.KnowledgeBase(this, 'KnowledgeBase', {
-<<<<<<< HEAD
-  vectorStore: pinecone,
+  vectorStore: pineconeds,
   embeddingsModel: foundation_models.BedrockFoundationModel.TITAN_EMBED_TEXT_V1,
-=======
-  vectorStore: pineconeds,
-  embeddingsModel: bedrock.BedrockFoundationModel.TITAN_EMBED_TEXT_V1,
->>>>>>> 8a81eb2a
   instruction: 'Use this knowledge base to answer questions about books. ' +
     'It contains the full text of novels.',
 });
@@ -367,78 +356,6 @@
 )
 ```
 
-<<<<<<< HEAD
-Example of ``Redis Enterprise Cloud`` (manual, you must have Redis Enterprise Cloud vector store created):
-
-TypeScript
-
-```ts
-import * as s3 from 'aws-cdk-lib/aws-s3';
-import { redisenterprisecloud, bedrock, foundation_models } from '@cdklabs/generative-ai-cdk-constructs';
-
-const redisEnterpriseVectorStore = new redisenterprisecloud.RedisEnterpriseVectorStore({
-  endpoint: 'redis-endpoint',
-  vectorIndexName: 'your-index-name',
-  credentialsSecretArn: 'arn:aws:secretsmanager:your-region:123456789876:secret:your-key-name'
-});
-
-const kb = new bedrock.KnowledgeBase(this, 'KnowledgeBase', {
-  vectorStore: redisEnterpriseVectorStore,
-  embeddingsModel: foundation_models.BedrockFoundationModel.TITAN_EMBED_TEXT_V1,
-  instruction: 'Use this knowledge base to answer questions about books. ' +
-    'It contains the full text of novels.',
-});
-
-const docBucket = new s3.Bucket(this, 'DocBucket');
-
-new bedrock.S3DataSource(this, 'DataSource', {
-  bucket: docBucket,
-  knowledgeBase: kb,
-  dataSourceName: 'books',
-  chunkingStrategy: bedrock.ChunkingStrategy.FIXED_SIZE,
-  maxTokens: 500,
-  overlapPercentage: 20,
-});
-```
-
-Python
-```python
-
-from aws_cdk import (
-    aws_s3 as s3,
-)
-from cdklabs.generative_ai_cdk_constructs import (
-    bedrock,
-    redisenterprisecloud,
-    foundation_models
-)
-
-redisds = redisenterprisecloud.RedisEnterpriseVectorStoreProps(
-            credentials_secret_arn='arn:aws:secretsmanager:your-region:123456789876:secret:your-key-name',
-            endpoint='redis-endpoint',
-            vector_index_name='your-index-name',
-        )
-
-kb = bedrock.KnowledgeBase(self, 'KnowledgeBase', 
-            vector_store= redisds,
-            embeddings_model= foundation_models.BedrockFoundationModel.COHERE_EMBED_ENGLISH_V3,
-            instruction=  'Use this knowledge base to answer questions about books. ' +
-    'It contains the full text of novels.'                     
-        )
-
-docBucket = s3.Bucket(self, 'DockBucket')
-
-bedrock.S3DataSource(self, 'DataSource',
-    bucket= docBucket,
-    knowledge_base=kb,
-    data_source_name='books',
-    chunking_strategy= bedrock.ChunkingStrategy.FIXED_SIZE,
-    max_tokens=500,
-    overlap_percentage=20   
-)
-```
-=======
->>>>>>> 8a81eb2a
 
 ## Agents
 Enable generative AI applications to execute multistep tasks across company systems and data sources.
