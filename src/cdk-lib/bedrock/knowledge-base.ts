--- conflicted
+++ resolved
@@ -269,38 +269,8 @@
       this,
       'KB',
       { maxLength: 32 });
-<<<<<<< HEAD
-=======
-
-    const roleName = generatePhysicalNameV2(
-      this,
-      'AmazonBedrockExecutionRoleForKnowledgeBase',
-      { maxLength: 64 });
-    this.role = new iam.Role(this, 'Role', {
-      roleName: roleName,
-      assumedBy: new iam.ServicePrincipal('bedrock.amazonaws.com'),
-    });
-    this.role.assumeRolePolicy!.addStatements(
-      new iam.PolicyStatement({
-        actions: ['sts:AssumeRole'],
-        principals: [new iam.ServicePrincipal('bedrock.amazonaws.com')],
-        conditions: {
-          StringEquals: {
-            'aws:SourceAccount': cdk.Stack.of(this).account,
-          },
-          ArnLike: {
-            'aws:SourceArn': cdk.Stack.of(this).formatArn({
-              service: 'bedrock',
-              resource: 'knowledge-base',
-              resourceName: '*',
-              arnFormat: cdk.ArnFormat.SLASH_RESOURCE_NAME,
-            }),
-          },
-        },
-      }),
-    );
->>>>>>> b34f4e94
-
+
+   
     if (props.existingRole) {
       this.role = props.existingRole;
     } else {
