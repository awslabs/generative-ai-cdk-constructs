/**
 *  Copyright Amazon.com, Inc. or its affiliates. All Rights Reserved.
 *
 *  Licensed under the Apache License, Version 2.0 (the "License"). You may not use this file except in compliance
 *  with the License. A copy of the License is located at
 *
 *      http://www.apache.org/licenses/LICENSE-2.0
 *
 *  or in the 'license' file accompanying this file. This file is distributed on an 'AS IS' BASIS, WITHOUT WARRANTIES
 *  OR CONDITIONS OF ANY KIND, express or implied. See the License for the specific language governing permissions
 *  and limitations under the License.
 */

import { Arn, ArnFormat, Aws } from 'aws-cdk-lib';
import { IModel, FoundationModel, FoundationModelIdentifier } from 'aws-cdk-lib/aws-bedrock';
import { Grant, IGrantable } from 'aws-cdk-lib/aws-iam';
import { IConstruct } from 'constructs';

/**
 * The data type for the vectors when using a model to convert text into vector embeddings.
 * The model must support the specified data type for vector embeddings. Floating-point (float32)
 * is the default data type, and is supported by most models for vector embeddings. See Supported
 * embeddings models for information on the available models and their vector data types.
 */
export enum VectorType {
  /**
   * `FLOATING_POINT` convert the data to floating-point (float32) vector embeddings (more precise, but more costly).
   */
  FLOATING_POINT = 'FLOAT32',
  /**
   * `BINARY` convert the data to binary vector embeddings (less precise, but less costly).
   */
  BINARY = 'BINARY',
}

/**
 * Represents an Amazon Bedrock abstraction on which you can
 * run the `Invoke` API. This can be a Foundational Model,
 * a Custom Model, or an Inference Profile.
 */
export interface IInvokable {
  /**
   * The ARN of the Bedrock invokable abstraction.
   */
  readonly invokableArn: string;

  /**
   * Gives the appropriate policies to invoke and use the invokable abstraction.
   */
  grantInvoke(grantee: IGrantable): Grant;
}

export interface BedrockFoundationModelProps {
  /**
   * Bedrock Agents can use this model.
   *
   * @default - false
   */
  readonly supportsAgents?: boolean;
  /**
   * Currently, some of the offered models are optimized with prompts/parsers fine-tuned for integrating with the agents architecture.
   *
   * @default - false
   */
  readonly optimizedForAgents?: boolean;
  /**
   * https://docs.aws.amazon.com/bedrock/latest/userguide/model-lifecycle.html
   * A version is marked Legacy when there is a more recent version which provides superior performance. Amazon Bedrock sets an EOL date for Legacy versions.
   *
   * @default - false
   */
  readonly legacy?: boolean;
  /**
   * Bedrock Knowledge Base can use this model.
   *
   * @default - false
   */
  readonly supportsKnowledgeBase?: boolean;
  /**
   * Can be used with a Cross-Region Inference Profile
   * @default - false
   */
  readonly supportsCrossRegion?: boolean;
  /**
   * Embedding models have different vector dimensions.
   * Only applicable for embedding models.
   */
  readonly vectorDimensions?: number;
  /**
   * Embeddings models have different supported vector types
   */
  readonly supportedVectorType?: VectorType[];
}

/**
 * Bedrock models.
 *
 * If you need to use a model name that doesn't exist as a static member, you
 * can instantiate a `BedrockFoundationModel` object, e.g: `new BedrockFoundationModel('my-model')`.
 */
export class BedrockFoundationModel implements IInvokable {
  /****************************************************************************
   *                            AI21
   ***************************************************************************/
  public static readonly AI21_JAMBA_1_5_LARGE_V1 = new BedrockFoundationModel('ai21.jamba-1-5-large-v1:0', {
    supportsAgents: true,
  });

  public static readonly AI21_JAMBA_1_5_MINI_V1 = new BedrockFoundationModel('ai21.jamba-1-5-mini-v1:0', {
    supportsAgents: true,
  });

  public static readonly AI21_JAMBA_INSTRUCT_V1 = new BedrockFoundationModel('ai21.jamba-instruct-v1:0', {
    supportsAgents: true,
  });
  /****************************************************************************
   *                            AMAZON
   ***************************************************************************/
  public static readonly AMAZON_TITAN_TEXT_EXPRESS_V1 = new BedrockFoundationModel('amazon.titan-text-express-v1', {
    supportsAgents: true,
  });

  public static readonly AMAZON_TITAN_PREMIER_V1_0 = new BedrockFoundationModel('amazon.titan-text-premier-v1:0', {
    supportsAgents: true,
  });

  public static readonly AMAZON_NOVA_MICRO_V1 = new BedrockFoundationModel('amazon.nova-micro-v1:0', {
    supportsAgents: true,
    supportsCrossRegion: true,
    optimizedForAgents: true,
  });

  public static readonly AMAZON_NOVA_LITE_V1 = new BedrockFoundationModel('amazon.nova-lite-v1:0', {
    supportsAgents: true,
    supportsCrossRegion: true,
    optimizedForAgents: true,
  });

  public static readonly AMAZON_NOVA_PRO_V1 = new BedrockFoundationModel('amazon.nova-pro-v1:0', {
    supportsAgents: true,
    supportsCrossRegion: true,
    optimizedForAgents: true,
  });

  public static readonly TITAN_EMBED_TEXT_V1 = new BedrockFoundationModel('amazon.titan-embed-text-v1', {
    supportsKnowledgeBase: true,
    vectorDimensions: 1536,
    supportedVectorType: [VectorType.FLOATING_POINT],
  });

  public static readonly TITAN_EMBED_TEXT_V2_1024 = new BedrockFoundationModel('amazon.titan-embed-text-v2:0', {
    supportsKnowledgeBase: true,
    vectorDimensions: 1024,
    supportedVectorType: [VectorType.FLOATING_POINT, VectorType.BINARY],
  });

  public static readonly TITAN_EMBED_TEXT_V2_512 = new BedrockFoundationModel('amazon.titan-embed-text-v2:0', {
    supportsKnowledgeBase: true,
    vectorDimensions: 512,
    supportedVectorType: [VectorType.FLOATING_POINT, VectorType.BINARY],
  });

  public static readonly TITAN_EMBED_TEXT_V2_256 = new BedrockFoundationModel('amazon.titan-embed-text-v2:0', {
    supportsKnowledgeBase: true,
    vectorDimensions: 256,
    supportedVectorType: [VectorType.FLOATING_POINT, VectorType.BINARY],
  });
  /****************************************************************************
   *                            ANTHROPIC
   ***************************************************************************/
  public static readonly ANTHROPIC_CLAUDE_3_7_SONNET_V1_0 = new BedrockFoundationModel(
    'anthropic.claude-3-7-sonnet-20250219-v1:0',
<<<<<<< HEAD
    { supportsAgents: true, supportsCrossRegion: true, optimizedForAgents: true },
  );
  
=======
    { supportsAgents: true, supportsCrossRegion: true },
  );

>>>>>>> e32fa204
  public static readonly ANTHROPIC_CLAUDE_3_5_SONNET_V2_0 = new BedrockFoundationModel(
    'anthropic.claude-3-5-sonnet-20241022-v2:0',
    { supportsAgents: true, supportsCrossRegion: true, optimizedForAgents: true },
  );

  public static readonly ANTHROPIC_CLAUDE_3_5_SONNET_V1_0 = new BedrockFoundationModel(
    'anthropic.claude-3-5-sonnet-20240620-v1:0',
    { supportsAgents: true, supportsCrossRegion: true, optimizedForAgents: true },
  );

  public static readonly ANTHROPIC_CLAUDE_3_5_HAIKU_V1_0 = new BedrockFoundationModel(
    'anthropic.claude-3-5-haiku-20241022-v1:0',
    { supportsAgents: true, supportsCrossRegion: true, optimizedForAgents: true },
  );

  public static readonly ANTHROPIC_CLAUDE_OPUS_V1_0 = new BedrockFoundationModel(
    'anthropic.claude-3-opus-20240229-v1:0',
    { supportsAgents: true, optimizedForAgents: true },
  );

  public static readonly ANTHROPIC_CLAUDE_SONNET_V1_0 = new BedrockFoundationModel(
    'anthropic.claude-3-sonnet-20240229-v1:0',
    { supportsAgents: true, supportsCrossRegion: true, legacy: true, optimizedForAgents: true },
  );

  public static readonly ANTHROPIC_CLAUDE_HAIKU_V1_0 = new BedrockFoundationModel(
    'anthropic.claude-3-haiku-20240307-v1:0',
    { supportsAgents: true, supportsCrossRegion: true, optimizedForAgents: true },
  );

  public static readonly ANTHROPIC_CLAUDE_V2_1 = new BedrockFoundationModel('anthropic.claude-v2:1', {
    supportsAgents: true,
    legacy: true,
    optimizedForAgents: true,
  });

  public static readonly ANTHROPIC_CLAUDE_V2 = new BedrockFoundationModel('anthropic.claude-v2', {
    supportsAgents: true,
    legacy: true,
    optimizedForAgents: true,
  });

  public static readonly ANTHROPIC_CLAUDE_INSTANT_V1_2 = new BedrockFoundationModel('anthropic.claude-instant-v1', {
    supportsAgents: true,
    legacy: true,
    optimizedForAgents: true,
  });

  /****************************************************************************
   *                            COHERE
   ***************************************************************************/
  public static readonly COHERE_EMBED_ENGLISH_V3 = new BedrockFoundationModel('cohere.embed-english-v3', {
    supportsKnowledgeBase: true,
    vectorDimensions: 1024,
    supportedVectorType: [VectorType.FLOATING_POINT, VectorType.BINARY],
  });

  public static readonly COHERE_EMBED_MULTILINGUAL_V3 = new BedrockFoundationModel('cohere.embed-multilingual-v3', {
    supportsKnowledgeBase: true,
    vectorDimensions: 1024,
    supportedVectorType: [VectorType.FLOATING_POINT, VectorType.BINARY],
  });

  /****************************************************************************
   *                            META
   ***************************************************************************/
  public static readonly META_LLAMA_3_1_8B_INSTRUCT_V1 = new BedrockFoundationModel('meta.llama3-1-8b-instruct-v1:0', {
    supportsAgents: true,
    supportsCrossRegion: true,
  });

  public static readonly META_LLAMA_3_1_70B_INSTRUCT_V1 = new BedrockFoundationModel(
    'meta.llama3-1-70b-instruct-v1:0',
    {
      supportsAgents: true,
      supportsCrossRegion: true,
    },
  );

  public static readonly META_LLAMA_3_2_11B_INSTRUCT_V1 = new BedrockFoundationModel(
    'meta.llama3-2-11b-instruct-v1:0',
    {
      supportsAgents: true,
      supportsCrossRegion: true,
    },
  );

  public static readonly META_LLAMA_3_2_3B_INSTRUCT_V1 = new BedrockFoundationModel('meta.llama3-2-3b-instruct-v1:0', {
    supportsAgents: true,
    supportsCrossRegion: true,
  });

  public static readonly META_LLAMA_3_2_1B_INSTRUCT_V1 = new BedrockFoundationModel('meta.llama3-2-1b-instruct-v1:0', {
    supportsAgents: true,
    supportsCrossRegion: true,
  });

  public static readonly META_LLAMA_3_3_70B_INSTRUCT_V1 = new BedrockFoundationModel('meta.llama3-3-70b-instruct-v1:0', {
    supportsAgents: true,
    supportsCrossRegion: true,
  });

  public static fromCdkFoundationModelId(
    modelId: FoundationModelIdentifier,
    props: BedrockFoundationModelProps = {},
  ): BedrockFoundationModel {
    return new BedrockFoundationModel(modelId.modelId, props);
  }
  public static fromCdkFoundationModel(
    modelId: FoundationModel,
    props: BedrockFoundationModelProps = {},
  ): BedrockFoundationModel {
    return new BedrockFoundationModel(modelId.modelId, props);
  }

  /****************************************************************************
   *                            Constructor
   ***************************************************************************/
  public readonly modelId: string;
  public readonly modelArn: string;
  public readonly invokableArn: string;
  public readonly supportsAgents: boolean;
  public readonly supportsCrossRegion: boolean;
  public readonly vectorDimensions?: number;
  public readonly supportsKnowledgeBase: boolean;
  public readonly supportedVectorType?: VectorType[];
  constructor(value: string, props: BedrockFoundationModelProps = {}) {
    this.modelId = value;
    this.modelArn = Arn.format({
      partition: Aws.PARTITION,
      service: 'bedrock',
      region: Aws.REGION,
      account: '',
      resource: 'foundation-model',
      resourceName: this.modelId,
      arnFormat: ArnFormat.SLASH_RESOURCE_NAME,
    });
    this.invokableArn = this.modelArn;
    this.supportsCrossRegion = props.supportsCrossRegion ?? false;
    this.supportsAgents = props.supportsAgents ?? false;
    this.vectorDimensions = props.vectorDimensions;
    this.supportsKnowledgeBase = props.supportsKnowledgeBase ?? false;
    this.supportedVectorType = props.supportedVectorType;
  }

  toString(): string {
    return this.modelId;
  }

  /**
   * Returns the ARN of the foundation model in the following format:
   * `arn:${Partition}:bedrock:${Region}::foundation-model/${ResourceId}`
   */
  asArn(construct: IConstruct): string {
    if (construct) {
    }
    return this.modelArn;
  }

  asIModel(construct: IConstruct): IModel {
    if (construct) {
    }
    return this;
  }

  /**
   * Gives the appropriate policies to invoke and use the Foundation Model in the stack region.
   */
  public grantInvoke(grantee: IGrantable): Grant {
    const grant = Grant.addToPrincipal({
      grantee: grantee,
      actions: ['bedrock:InvokeModel*', 'bedrock:GetFoundationModel'],
      resourceArns: [this.invokableArn],
    });
    return grant;
  }

  /**
   * Gives the appropriate policies to invoke and use the Foundation Model in all regions.
   */
  public grantInvokeAllRegions(grantee: IGrantable): Grant {
    const invokableArn = Arn.format({
      partition: Aws.PARTITION,
      service: 'bedrock',
      region: '*',
      account: '',
      resource: 'foundation-model',
      resourceName: this.modelId,
      arnFormat: ArnFormat.SLASH_RESOURCE_NAME,
    });

    return Grant.addToPrincipal({
      grantee: grantee,
      actions: ['bedrock:InvokeModel*', 'bedrock:GetFoundationModel'],
      resourceArns: [invokableArn],
    });
  }
}<|MERGE_RESOLUTION|>--- conflicted
+++ resolved
@@ -170,15 +170,10 @@
    ***************************************************************************/
   public static readonly ANTHROPIC_CLAUDE_3_7_SONNET_V1_0 = new BedrockFoundationModel(
     'anthropic.claude-3-7-sonnet-20250219-v1:0',
-<<<<<<< HEAD
-    { supportsAgents: true, supportsCrossRegion: true, optimizedForAgents: true },
-  );
-  
-=======
-    { supportsAgents: true, supportsCrossRegion: true },
-  );
-
->>>>>>> e32fa204
+
+    { supportsAgents: true, supportsCrossRegion: true, optimizedForAgents: false },
+  );
+
   public static readonly ANTHROPIC_CLAUDE_3_5_SONNET_V2_0 = new BedrockFoundationModel(
     'anthropic.claude-3-5-sonnet-20241022-v2:0',
     { supportsAgents: true, supportsCrossRegion: true, optimizedForAgents: true },
