/**
 *  Copyright Amazon.com, Inc. or its affiliates. All Rights Reserved.
 *
 *  Licensed under the Apache License, Version 2.0 (the "License"). You may not use this file except in compliance
 *  with the License. A copy of the License is located at
 *
 *      http://www.apache.org/licenses/LICENSE-2.0
 *
 *  or in the 'license' file accompanying this file. This file is distributed on an 'AS IS' BASIS, WITHOUT WARRANTIES
 *  OR CONDITIONS OF ANY KIND, express or implied. See the License for the specific language governing permissions
 *  and limitations under the License.
 */

import * as path from 'path';
import * as cdk from 'aws-cdk-lib';
import * as ec2 from 'aws-cdk-lib/aws-ec2';
import * as iam from 'aws-cdk-lib/aws-iam';
import * as rds from 'aws-cdk-lib/aws-rds';
import { NagSuppressions } from 'cdk-nag';
import { Construct } from 'constructs';
import { buildCustomResourceProvider } from '../../common/helpers/custom-resource-provider-helper';
import { generatePhysicalNameV2 } from '../../common/helpers/utils';
import { buildVpc, DefaultVpcProps } from '../../common/helpers/vpc-helper';


export interface AmazonAuroraDefaultVectorStoreProps {
  /**
   * The embeddings model vector dimension for the knowledge base.
   * Must be identical as in the KnowledgeBase construct.
   * This is due to the factor that the embeddings models
   * have different vector dimensions and this construct
   * needs to know the vector dimensions to create the vector
   * index of appropriate dimensions in the Aurora database.
   */
  readonly embeddingsModelVectorDimension: number;

  /**
   * The VPC where the Aurora Vector Store will be deployed in.
   * The provided VPC must have at least one subnet of type
   * `ec2.SubnetType.PUBLIC` and at least one subnet of type
   * `ec2.SubnetType.PRIVATE_WITH_EGRESS`. If no subnets of these
   * types are available, the deployment will fail.
   * If not provided, a new VPC with the required subnet
   * configuration will be created automatically.
   * @default - "A new VPC will be created."
   */
  readonly vpc?: ec2.IVpc;
}

/**
  * Creates default AmazonAuroraVectorStore.
  *
  * It includes creation of a VPC with 3 subnets (public,
  * private with NAT Gateway, private without NAT Gateway),
  * with the Amazon Aurora Serverless V2 Cluster.
  * The cluster has 1 writer/reader of PostgreSQL version 15.5
  * instance (min capacity 0.5, max capacity 4). Lambda custom
  * resource executes required pgvector and Amazon Bedrock Knowledge
  * Base SQL queries against Aurora cluster
  * during deployment. The secret containing databases credentials is
  * being deployed and securely stored in AWS Secrets Manager.
  * You must specify the same embeddings model that you used in
  * KnowledgeBase construct.
  * @see https://docs.aws.amazon.com/AmazonRDS/latest/AuroraUserGuide/AuroraPostgreSQL.VectorDB.html)
  */
export class AmazonAuroraDefaultVectorStore extends cdk.Resource {
  /**
   * The ARN of your Amazon Aurora DB cluster.
   */
  public readonly resourceArn: string;

  /**
   * The name of your Database.
   */
  public readonly databaseName: string;

  /**
   * The Table Name of your Amazon Aurora DB cluster.
   */
  public readonly tableName: string;

  /**
   * The Secret ARN of your Amazon Aurora DB cluster.
   */
  public readonly credentialsSecretArn: string;

  /**
   * Primary key of your Amazon Aurora DB cluster.
   */
  public readonly primaryKeyField: string;

  /**
   * Cluster identifier of your Amazon Aurora DB cluster.
   */
  public readonly clusterIdentifier: string;

  /**
   * Model used for embeddings.
   */
  public readonly embeddingsModelVectorDimension: number;

  /**
   * The VPC where the Aurora DB Cluster is deployed.
   */
  public readonly vpc: ec2.IVpc;

  /**
   * The Security Group attached to the Aurora DB Instances in the Cluster.
   */
  public readonly auroraSecurityGroup: ec2.ISecurityGroup;

  /**
   * An IAM policy that allows Data API access to Aurora.
   * @private
   */
  private auroraPgCRPolicy: iam.ManagedPolicy;

  constructor(
    scope: Construct,
    id: string,
    props: AmazonAuroraDefaultVectorStoreProps,
  ) {
    super(scope, id);

    this.databaseName = 'bedrock_vector_db';
    this.tableName = 'bedrock_integration.bedrock_kb';
    this.primaryKeyField = 'id';
    this.clusterIdentifier = 'aurora-serverless-vector-cluster';
    this.embeddingsModelVectorDimension = props.embeddingsModelVectorDimension;

    this.vpc = buildVpc(this, {
      defaultVpcProps: DefaultVpcProps(),
<<<<<<< HEAD
      existingVpc: props.vpc,
      vpcName: 'auroraDefaultVectorStoreVpc',
=======
>>>>>>> e264c609
    });
    this.vpc.addFlowLog('VpcFlowLog', {
      destination: ec2.FlowLogDestination.toCloudWatchLogs(),
    });

    this.auroraSecurityGroup = new ec2.SecurityGroup(this, 'AuroraSecurityGroup', {
      vpc: this.vpc,
      securityGroupName: 'aurora-security-group',
      description: 'Security group for access to Aurora from Lambda',
    });

    const lambdaSecurityGroup = new ec2.SecurityGroup(this, 'LambdaSecurityGroup', {
      vpc: this.vpc,
      securityGroupName: 'lambda-security-group',
      description: 'Security group for Lambda access to Aurora',
    });

    const auroraCluster = new rds.DatabaseCluster(this, 'AuroraCluster', {
      engine: rds.DatabaseClusterEngine.auroraPostgres({
        version: rds.AuroraPostgresEngineVersion.VER_15_5,
      }),
      credentials: rds.Credentials.fromGeneratedSecret('postgres'),
      clusterIdentifier: this.clusterIdentifier,
      defaultDatabaseName: this.databaseName,
<<<<<<< HEAD
      vpc: this.vpc,
      vpcSubnets: { subnetType: ec2.SubnetType.PRIVATE_ISOLATED },
      securityGroups: [this.auroraSecurityGroup],
=======
      vpc: vpc,
      vpcSubnets: { subnetType: ec2.SubnetType.PUBLIC },
      securityGroups: [auroraSecurityGroup],
>>>>>>> e264c609
      iamAuthentication: true,
      storageEncrypted: true,
      serverlessV2MinCapacity: 0.5,
      serverlessV2MaxCapacity: 4,
      writer: rds.ClusterInstance.serverlessV2('AuroraServerlessWriter'),
      readers: [rds.ClusterInstance.serverlessV2('AuroraServerlessReader',
        { scaleWithWriter: true })],
      removalPolicy: cdk.RemovalPolicy.DESTROY,
    });
    this.credentialsSecretArn = auroraCluster.secret?.secretArn || '';
    this.resourceArn = cdk.Stack.of(this).formatArn({
      service: 'rds',
      resource: 'cluster',
      resourceName: auroraCluster.clusterIdentifier,
      arnFormat: cdk.ArnFormat.COLON_RESOURCE_NAME,
    });

    auroraCluster.addRotationSingleUser();

    this.auroraSecurityGroup.addIngressRule(
      lambdaSecurityGroup,
      ec2.Port.tcp(5432),
      'Allow PostgreSQL access from Lambda security group',
    );

    // Add Data API access to the Aurora cluster
    const cfnDbCluster = auroraCluster.node.defaultChild as rds.CfnDBCluster;
    cfnDbCluster.addOverride('Properties.EnableHttpEndpoint', true);

    this.auroraPgCRPolicy = new iam.ManagedPolicy(this, 'AuroraPgPolicy', {
      managedPolicyName: generatePhysicalNameV2(this,
        'AuroraPgPolicy',
        { maxLength: 32, lower: true }),
      statements: [
        new iam.PolicyStatement({
          actions: [
            'ec2:DescribeInstances',
            'ec2:CreateNetworkInterface',
            'ec2:AttachNetworkInterface',
            'ec2:DescribeNetworkInterfaces',
            'autoscaling:CompleteLifecycleAction',
            'ec2:DeleteNetworkInterface',
          ],
          resources: ['*'],
        }),
        new iam.PolicyStatement({
          actions: [
            'rds-data:BatchExecuteStatement',
            'rds-data:BeginTransaction',
            'rds-data:CommitTransaction',
            'rds-data:ExecuteStatement',
            'rds-data:RollbackTransaction',
          ],
          resources: [
            cdk.Stack.of(this).formatArn({
              service: 'rds',
              resource: 'cluster',
              resourceName: `${auroraCluster.clusterIdentifier}`,
            }),
          ],
        }),
      ],
    });

    NagSuppressions.addResourceSuppressions(
      this.auroraPgCRPolicy,
      [
        {
          id: 'AwsSolutions-IAM4',
          reason: 'The AWSLambdaBasicExecutionRole managed policy is required for ' +
            'the Lambda function to write logs to CloudWatch.',
        },
        {
          id: 'AwsSolutions-IAM5',
          reason: 'This policy is required to allow the custom resource to create a ' +
            'network interface for the Aurora cluster and it has to be wildcard.',
        },
      ],
      true,
    );

    NagSuppressions.addResourceSuppressions(
      auroraCluster,
      [
        {
          id: 'AwsSolutions-RDS10',
          reason: 'Deletion protection is disabled to make sure a customer can stop ' +
            'incurring charges if they want to delete the construct.',
        },
      ],
      true,
    );

    const customResource = buildCustomResourceProvider({
      providerName: 'AmazonAuroraPgVectorCRProvider',
      vpc: this.vpc,
      securityGroup: lambdaSecurityGroup,
      codePath: path.join(
        __dirname, '../../../lambda/amazon-aurora-pgvector-custom-resources'),
      handler: 'custom_resources.on_event',
      runtime: cdk.aws_lambda.Runtime.PYTHON_3_12,
    });

    const crProvider = customResource.getProvider(this);
    crProvider.role.addManagedPolicy(this.auroraPgCRPolicy);
    auroraCluster.secret?.grantRead(crProvider.role);

    const auroraPgVector = new cdk.CustomResource(this, 'AuroraPgVector', {
      resourceType: 'Custom::AmazonAuroraPgVector',
      serviceToken: crProvider.serviceToken,
      properties: {
        DatabaseName: this.databaseName,
        SecretName: auroraCluster.secret?.secretName || '',
        VectorDimensions: props.embeddingsModelVectorDimension!,
      },
    });

    auroraPgVector.node.addDependency(this.auroraPgCRPolicy);
    this.auroraPgCRPolicy.node.addDependency(auroraCluster);
  }
}<|MERGE_RESOLUTION|>--- conflicted
+++ resolved
@@ -130,11 +130,7 @@
 
     this.vpc = buildVpc(this, {
       defaultVpcProps: DefaultVpcProps(),
-<<<<<<< HEAD
       existingVpc: props.vpc,
-      vpcName: 'auroraDefaultVectorStoreVpc',
-=======
->>>>>>> e264c609
     });
     this.vpc.addFlowLog('VpcFlowLog', {
       destination: ec2.FlowLogDestination.toCloudWatchLogs(),
@@ -159,15 +155,9 @@
       credentials: rds.Credentials.fromGeneratedSecret('postgres'),
       clusterIdentifier: this.clusterIdentifier,
       defaultDatabaseName: this.databaseName,
-<<<<<<< HEAD
-      vpc: this.vpc,
-      vpcSubnets: { subnetType: ec2.SubnetType.PRIVATE_ISOLATED },
-      securityGroups: [this.auroraSecurityGroup],
-=======
       vpc: vpc,
       vpcSubnets: { subnetType: ec2.SubnetType.PUBLIC },
       securityGroups: [auroraSecurityGroup],
->>>>>>> e264c609
       iamAuthentication: true,
       storageEncrypted: true,
       serverlessV2MinCapacity: 0.5,
