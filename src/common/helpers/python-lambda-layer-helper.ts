/**
 *  Copyright Amazon.com, Inc. or its affiliates. All Rights Reserved.
 *
 *  Licensed under the Apache License, Version 2.0 (the "License"). You may not use this file except in compliance
 *  with the License. A copy of the License is located at
 *
 *      http://www.apache.org/licenses/LICENSE-2.0
 *
 *  or in the 'license' file accompanying this file. This file is distributed on an 'AS IS' BASIS, WITHOUT WARRANTIES
 *  OR CONDITIONS OF ANY KIND, express or implied. See the License for the specific language governing permissions
 *  and limitations under the License.
 */
import { execSync } from 'child_process';
import * as cdk from 'aws-cdk-lib';
import * as lambda from 'aws-cdk-lib/aws-lambda';
import * as s3assets from 'aws-cdk-lib/aws-s3-assets';
import { Construct } from 'constructs';

export interface LayerProps {
  runtime: lambda.Runtime;
  architecture: lambda.Architecture;
  path: string;
  description: string;
  autoUpgrade?: boolean;
<<<<<<< HEAD
  local?: boolean;
=======
  local?: 'python' | 'python3';
>>>>>>> 67755d45
}

export class Layer extends Construct {
  public layer: lambda.LayerVersion;

  constructor(scope: Construct, id: string, props: LayerProps) {
    super(scope, id);

    const { runtime, architecture, path, description, autoUpgrade, local } = props;

    const args = local ? [] : ['-t /asset-output/python'];
    if (autoUpgrade) {
      args.push('--upgrade');
    }

    const layerAsset = new s3assets.Asset(this, 'LayerAsset', {
      path,
      bundling: local ? {
        // If local is true use the host to install the requirements
        image: runtime.bundlingImage,
        local: {
          tryBundle(outputDir) {
<<<<<<< HEAD
=======
            execSync(`${local} -m venv venv`);
            execSync('source venv/bin/activate');
>>>>>>> 67755d45
            execSync(`pip install -r ${path}/requirements.txt -t ${outputDir}/python ${args.join(' ')}`);
            return true;
          },
        },
      } : {
        // Default: Docker is used to install the requirements
        image: runtime.bundlingImage,
        platform: architecture.dockerPlatform,
        command: [
          'bash',
          '-c',
          `pip install -r requirements.txt ${args.join(' ')}`,
        ],
        outputType: cdk.BundlingOutput.AUTO_DISCOVER,
        securityOpt: 'no-new-privileges:true',
        network: 'host',
      },
    });

    const layer = new lambda.LayerVersion(this, 'Layer', {
      code: lambda.Code.fromBucket(layerAsset.bucket, layerAsset.s3ObjectKey),
      compatibleRuntimes: [runtime],
      compatibleArchitectures: [architecture],
      removalPolicy: cdk.RemovalPolicy.DESTROY,
      description: description,
    });

    this.layer = layer;
  }
}<|MERGE_RESOLUTION|>--- conflicted
+++ resolved
@@ -22,11 +22,7 @@
   path: string;
   description: string;
   autoUpgrade?: boolean;
-<<<<<<< HEAD
-  local?: boolean;
-=======
   local?: 'python' | 'python3';
->>>>>>> 67755d45
 }
 
 export class Layer extends Construct {
@@ -49,11 +45,8 @@
         image: runtime.bundlingImage,
         local: {
           tryBundle(outputDir) {
-<<<<<<< HEAD
-=======
             execSync(`${local} -m venv venv`);
             execSync('source venv/bin/activate');
->>>>>>> 67755d45
             execSync(`pip install -r ${path}/requirements.txt -t ${outputDir}/python ${args.join(' ')}`);
             return true;
           },
