/**
 *  Copyright Amazon.com, Inc. or its affiliates. All Rights Reserved.
 *
 *  Licensed under the Apache License, Version 2.0 (the "License"). You may not use this file except in compliance
 *  with the License. A copy of the License is located at
 *
 *      http://www.apache.org/licenses/LICENSE-2.0
 *
 *  or in the 'license' file accompanying this file. This file is distributed on an 'AS IS' BASIS, WITHOUT WARRANTIES
 *  OR CONDITIONS OF ANY KIND, express or implied. See the License for the specific language governing permissions
 *  and limitations under the License.
 */
import { awscdk } from 'projen';
import { NpmAccess } from 'projen/lib/javascript';
import {
  buildMeritBadgerWorkflow,
  buildMonthlyIssuesMetricsWorkflow,
  buildUpdateContributorsWorkflow,
  buildAutoApproveWorkflow,
  buildOrtToolkitWorkflow,
  runSemGrepWorkflow,
  runBanditWorkflow,
  runCommitLintWorkflow,
} from './projenrc/github-workflows';

// Constants
const GITHUB_USER = 'awslabs';
const PUBLICATION_NAMESPACE = 'cdklabs';
const PROJECT_NAME = 'generative-ai-cdk-constructs';
<<<<<<< HEAD
const CDK_VERSION: string = '2.94.0';
=======
const CDK_VERSION: string = '2.114.0';
>>>>>>> f27d877f

const project = new awscdk.AwsCdkConstructLibrary({
  author: 'Amazon Web Services - Prototyping and Cloud Engineering',
  authorAddress: 'https://aws.amazon.com',
  authorOrganization: true,
  description: 'AWS Generative AI CDK Constructs is a library for well-architected generative AI patterns.',
  cdkVersion: CDK_VERSION,
  projenVersion: '~0.78.8',
  constructsVersion: '10.3.0',
  defaultReleaseBranch: 'main',
  jsiiVersion: '~5.1.0',
  name: '@' + PUBLICATION_NAMESPACE + '/' + PROJECT_NAME,
  projenrcTs: true,
  repositoryUrl: 'https://github.com/' + GITHUB_USER + '/' + PROJECT_NAME,

  // description: undefined,  /* The description is just a string that helps people understand the purpose of the package. */
  keywords: ['constructs', 'aws-cdk', 'generative-ai', 'emerging-tech'],
  devDeps: ['eslint-plugin-header'],
  deps: ['cdk-nag'],

  // Keep synchronized with https://github.com/nodejs/release#release-schedule
  minNodeVersion: '18.12.0', // 'MAINTENANCE' (first LTS)
  maxNodeVersion: '20.x', // 'CURRENT'
  workflowNodeVersion: '20.x', // 'ACTIVE'

  npmTokenSecret: 'NPM_TOKEN',
  npmAccess: NpmAccess.PUBLIC,

  publishToPypi: {
    distName: PUBLICATION_NAMESPACE+'.'+PROJECT_NAME,
    module: (PUBLICATION_NAMESPACE.replace(/-/g, '_'))+'.'+(PROJECT_NAME.replace(/-/g, '_')), // PEP 8, convert hypens
    // twineRegistryUrl: '${{ secrets.TWINE_REGISTRY_URL }}',
  },

  codeCov: true,
  codeCovTokenSecret: 'CODECOV_TOKEN',

  githubOptions: {
    pullRequestLintOptions: {
      contributorStatement: 'By submitting this pull request, I confirm that you can use, modify, copy, and redistribute this contribution, under the terms of the project license.',
      contributorStatementOptions: {
        exemptUsers: [
          'amazon-auto',
          'dependabot[bot]',
          'emerging-tech-cdk-constructs-bot',
          'generative-ai-cdk-constructs-bot',
          'github-actions',
        ],
      },
    },
  },
  docgen: false,
  licensed: true,
  license: 'Apache-2.0',
  copyrightPeriod: '2023-',
  copyrightOwner: 'Amazon.com, Inc. or its affiliates. All Rights Reserved.',
  gitignore: [
    '*.DS_STORE',
    '!.node-version',
    '*.pyc',
    '__pycache__/',
    '!.ort.yml',
    '.idea',
    '.vscode',
  ],
  stability: 'experimental',
  sampleCode: false,
  stale: true,
});
// Add some useful github workflows
buildMeritBadgerWorkflow(project);
buildMonthlyIssuesMetricsWorkflow(project);
buildUpdateContributorsWorkflow(project);
buildAutoApproveWorkflow(project);
buildOrtToolkitWorkflow(project);
runSemGrepWorkflow(project);
runBanditWorkflow(project);
runCommitLintWorkflow(project);

// Add specific overrides https://projen.io/github.html#actions-versions
project.github?.actions.set('actions/checkout@v3', 'actions/checkout@f43a0e5ff2bd294095638e18286ca9a3d1956744');
project.github?.actions.set('actions/download-artifact@v3', 'actions/download-artifact@9bc31d5ccc31df68ecc42ccf4149144866c47d8a');
project.github?.actions.set('actions/github-script@v6', 'actions/github-script@d7906e4ad0b1822421a7e6a35d5ca353c962f410');
project.github?.actions.set('actions/setup-node@v3', 'actions/setup-node@1a4442cacd436585916779262731d5b162bc6ec7');
project.github?.actions.set('actions/setup-python@v4', 'actions/setup-python@65d7f2d534ac1bc67fcd62888c5f4f3d2cb2b236');
project.github?.actions.set('actions/stale@v4', 'actions/stale@a20b814fb01b71def3bd6f56e7494d667ddf28da');
project.github?.actions.set('actions/upload-artifact@v3', 'actions/upload-artifact@a8a3f3ad30e3422c9c7b888a15615d19a852ae32');
project.github?.actions.set('amannn/action-semantic-pull-request@v5.0.2', 'amannn/action-semantic-pull-request@01d5fd8a8ebb9aafe902c40c53f0f4744f7381eb');
project.github?.actions.set('aws-github-ops/github-merit-badger@main', 'aws-github-ops/github-merit-badger@70d1c47f7051d6e324d4ddc48d676ba61ef69a3e');
project.github?.actions.set('codecov/codecov-action@v3', 'codecov/codecov-action@eaaf4bedf32dbdc6b720b63067d99c4d77d6047d');
project.github?.actions.set('github/issue-metrics@v2', 'github/issue-metrics@6bc5254e72971dbb7462db077779f1643f772afd');
project.github?.actions.set('hmarr/auto-approve-action@v3.2.1', 'hmarr/auto-approve-action@44888193675f29a83e04faf4002fa8c0b537b1e4');
project.github?.actions.set('minicli/action-contributors@v3.3', 'minicli/action-contributors@20ec03af008cb51110a3137fbf77f59a4fd7ff5a');
project.github?.actions.set('oss-review-toolkit/ort-ci-github-action@v1', 'oss-review-toolkit/ort-ci-github-action@7f23c1f8d169dad430e41df223d3b8409c7a156e');
project.github?.actions.set('peter-evans/create-issue-from-file@v4', 'peter-evans/create-issue-from-file@433e51abf769039ee20ba1293a088ca19d573b7f');
project.github?.actions.set('peter-evans/create-pull-request@v4', 'peter-evans/create-pull-request@38e0b6e68b4c852a5500a94740f0e535e0d7ba54');
project.github?.actions.set('peter-evans/create-pull-request@v5', 'peter-evans/create-pull-request@153407881ec5c347639a548ade7d8ad1d6740e38');

// We don't want to package certain things
project.npmignore?.addPatterns(
  '/docs/',
  'header.js',
  '.gitattributes',
  '.eslintrc.json',
  '.gitattributes',
  '.github',
  '.gitignore',
  '.mergify.yml',
  '.node-version',
  '.npmignore',
  '.projen',
  '.projenrc.ts',
  'projenrc',
  'tsconfig.dev.json',
  'yarn.lock',
);

// Add License header automatically
project.eslint?.addPlugins('header');
project.eslint?.addRules({
  'header/header': [2, 'header.js'],
});

// Add generation of new available models for constructs
project.addTask('generate-models-containers', {
  description: 'Generate new list of models available from Jumpstart and DLC containers',
  steps: [
    {
      say: 'Generate new list of models available from Jumpstart and DLC containers',
      cwd: project.srcdir+'/patterns/gen-ai/aws-model-deployment-sagemaker/code-generation',
      exec: 'npm run generate',
    },
  ],
});


project.synth();<|MERGE_RESOLUTION|>--- conflicted
+++ resolved
@@ -27,11 +27,7 @@
 const GITHUB_USER = 'awslabs';
 const PUBLICATION_NAMESPACE = 'cdklabs';
 const PROJECT_NAME = 'generative-ai-cdk-constructs';
-<<<<<<< HEAD
-const CDK_VERSION: string = '2.94.0';
-=======
 const CDK_VERSION: string = '2.114.0';
->>>>>>> f27d877f
 
 const project = new awscdk.AwsCdkConstructLibrary({
   author: 'Amazon Web Services - Prototyping and Cloud Engineering',
