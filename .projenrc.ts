--- conflicted
+++ resolved
@@ -26,17 +26,10 @@
 } from "./projenrc/github-workflows";
 
 // Constants
-<<<<<<< HEAD
-const GITHUB_USER = "awslabs";
-const PUBLICATION_NAMESPACE = "cdklabs";
-const PROJECT_NAME = "generative-ai-cdk-constructs";
-const CDK_VERSION: string = "2.186.0";
-=======
 const GITHUB_USER = 'awslabs';
 const PUBLICATION_NAMESPACE = 'cdklabs';
 const PROJECT_NAME = 'generative-ai-cdk-constructs';
 const CDK_VERSION: string = '2.187.0';
->>>>>>> 5859c2c6
 
 function camelCaseIt(input: string): string {
   // Hypens and dashes to spaces and then CamelCase...
