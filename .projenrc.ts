/**
 *  Copyright Amazon.com, Inc. or its affiliates. All Rights Reserved.
 *
 *  Licensed under the Apache License, Version 2.0 (the "License"). You may not use this file except in compliance
 *  with the License. A copy of the License is located at
 *
 *      http://www.apache.org/licenses/LICENSE-2.0
 *
 *  or in the 'license' file accompanying this file. This file is distributed on an 'AS IS' BASIS, WITHOUT WARRANTIES
 *  OR CONDITIONS OF ANY KIND, express or implied. See the License for the specific language governing permissions
 *  and limitations under the License.
 */
import { JsonPatch, awscdk } from 'projen';
import { NpmAccess } from 'projen/lib/javascript';
import {
  buildMeritBadgerWorkflow,
  buildMonthlyIssuesMetricsWorkflow,
  buildUpdateContributorsWorkflow,
  buildAutoApproveWorkflow,
  buildOrtToolkitWorkflow,
  runSemGrepWorkflow,
  runBanditWorkflow,
  runCommitLintWorkflow,
} from './projenrc/github-workflows';

// Constants
const GITHUB_USER = 'awslabs';
const PUBLICATION_NAMESPACE = 'cdklabs';
const PROJECT_NAME = 'generative-ai-cdk-constructs';
const CDK_VERSION: string = '2.114.0';

const project = new awscdk.AwsCdkConstructLibrary({
  author: 'Amazon Web Services - Prototyping and Cloud Engineering',
  authorAddress: 'https://aws.amazon.com',
  authorOrganization: true,
  description: 'AWS Generative AI CDK Constructs is a library for well-architected generative AI patterns.',
  cdkVersion: CDK_VERSION,
  projenVersion: '~0.78.8',
  constructsVersion: '10.3.0',
  defaultReleaseBranch: 'main',
  jsiiVersion: '~5.1.0',
  name: '@' + PUBLICATION_NAMESPACE + '/' + PROJECT_NAME,
  projenrcTs: true,
  repositoryUrl: 'https://github.com/' + GITHUB_USER + '/' + PROJECT_NAME,

  // description: undefined,  /* The description is just a string that helps people understand the purpose of the package. */
  keywords: ['constructs', 'aws-cdk', 'generative-ai', 'emerging-tech'],
  devDeps: [
    '@commitlint/config-conventional',
    'commitlint',
    'eslint-plugin-header',
    'husky',
    // 'pinst',
  ],
  deps: ['cdk-nag'],

  // Keep synchronized with https://github.com/nodejs/release#release-schedule
  minNodeVersion: '18.12.0', // 'MAINTENANCE' (first LTS)
  maxNodeVersion: '20.x', // 'CURRENT'
  workflowNodeVersion: '20.x', // 'ACTIVE'

  npmTokenSecret: 'NPM_TOKEN',
  npmAccess: NpmAccess.PUBLIC,

  publishToPypi: {
    distName: PUBLICATION_NAMESPACE+'.'+PROJECT_NAME,
    module: (PUBLICATION_NAMESPACE.replace(/-/g, '_'))+'.'+(PROJECT_NAME.replace(/-/g, '_')), // PEP 8, convert hypens
    // twineRegistryUrl: '${{ secrets.TWINE_REGISTRY_URL }}',
  },

  codeCov: true,
  codeCovTokenSecret: 'CODECOV_TOKEN',

  githubOptions: {
    pullRequestLintOptions: {
      contributorStatement: 'By submitting this pull request, I confirm that you can use, modify, copy, and redistribute this contribution, under the terms of the project license.',
      contributorStatementOptions: {
        exemptUsers: [
          'amazon-auto',
          'dependabot[bot]',
          'emerging-tech-cdk-constructs-bot',
          'generative-ai-cdk-constructs-bot',
          'github-actions',
        ],
      },
    },
  },
  docgen: false,
  licensed: true,
  license: 'Apache-2.0',
  copyrightPeriod: '2023-',
  copyrightOwner: 'Amazon.com, Inc. or its affiliates. All Rights Reserved.',
  gitignore: [
    '*.DS_STORE',
    '!.node-version',
    '*.pyc',
    '__pycache__/',
    '!.ort.yml',
    '.idea',
    '.vscode',
  ],
  stability: 'experimental',
  sampleCode: false,
  stale: true,
});
// Add some useful github workflows
buildMeritBadgerWorkflow(project);
buildMonthlyIssuesMetricsWorkflow(project);
buildUpdateContributorsWorkflow(project);
buildAutoApproveWorkflow(project);
buildOrtToolkitWorkflow(project);
runSemGrepWorkflow(project);
runBanditWorkflow(project);
runCommitLintWorkflow(project);

// Add specific overrides https://projen.io/github.html#actions-versions
project.github?.actions.set('actions/checkout@v3', 'actions/checkout@f43a0e5ff2bd294095638e18286ca9a3d1956744');
project.github?.actions.set('actions/download-artifact@v3', 'actions/download-artifact@9bc31d5ccc31df68ecc42ccf4149144866c47d8a');
project.github?.actions.set('actions/github-script@v6', 'actions/github-script@d7906e4ad0b1822421a7e6a35d5ca353c962f410');
project.github?.actions.set('actions/setup-node@v3', 'actions/setup-node@1a4442cacd436585916779262731d5b162bc6ec7');
project.github?.actions.set('actions/setup-python@v4', 'actions/setup-python@65d7f2d534ac1bc67fcd62888c5f4f3d2cb2b236');
project.github?.actions.set('actions/stale@v4', 'actions/stale@a20b814fb01b71def3bd6f56e7494d667ddf28da');
project.github?.actions.set('actions/upload-artifact@v3', 'actions/upload-artifact@a8a3f3ad30e3422c9c7b888a15615d19a852ae32');
project.github?.actions.set('amannn/action-semantic-pull-request@v5.0.2', 'amannn/action-semantic-pull-request@01d5fd8a8ebb9aafe902c40c53f0f4744f7381eb');
project.github?.actions.set('aws-github-ops/github-merit-badger@main', 'aws-github-ops/github-merit-badger@70d1c47f7051d6e324d4ddc48d676ba61ef69a3e');
project.github?.actions.set('codecov/codecov-action@v3', 'codecov/codecov-action@eaaf4bedf32dbdc6b720b63067d99c4d77d6047d');
project.github?.actions.set('github/issue-metrics@v2', 'github/issue-metrics@6bc5254e72971dbb7462db077779f1643f772afd');
project.github?.actions.set('hmarr/auto-approve-action@v3.2.1', 'hmarr/auto-approve-action@44888193675f29a83e04faf4002fa8c0b537b1e4');
project.github?.actions.set('minicli/action-contributors@v3.3', 'minicli/action-contributors@20ec03af008cb51110a3137fbf77f59a4fd7ff5a');
project.github?.actions.set('oss-review-toolkit/ort-ci-github-action@v1', 'oss-review-toolkit/ort-ci-github-action@7f23c1f8d169dad430e41df223d3b8409c7a156e');
project.github?.actions.set('peter-evans/create-issue-from-file@v4', 'peter-evans/create-issue-from-file@433e51abf769039ee20ba1293a088ca19d573b7f');
project.github?.actions.set('peter-evans/create-pull-request@v4', 'peter-evans/create-pull-request@38e0b6e68b4c852a5500a94740f0e535e0d7ba54');
project.github?.actions.set('peter-evans/create-pull-request@v5', 'peter-evans/create-pull-request@153407881ec5c347639a548ade7d8ad1d6740e38');

// We don't want to package certain things
project.npmignore?.addPatterns(
  '/docs/',
  'header.js',
  '.gitattributes',
  '.eslintrc.json',
  '.gitattributes',
  '.github',
  '.gitignore',
  '.mergify.yml',
  '.node-version',
  '.npmignore',
  '.projen',
  '.projenrc.ts',
  'projenrc',
  'tsconfig.dev.json',
  'yarn.lock',
);

// Add License header automatically
project.eslint?.addPlugins('header');
project.eslint?.addRules({
  'header/header': [2, 'header.js'],
});

<<<<<<< HEAD
const packageJson = project.tryFindObjectFile('package.json');
packageJson?.patch(JsonPatch.add('/scripts/prepare', 'husky install')); // yarn 1
packageJson?.patch(JsonPatch.add('/scripts/postinstall', 'husky install')); // yarn 2
=======
// Add generation of new available models for constructs
project.addTask('generate-models-containers', {
  description: 'Generate new list of models available from Jumpstart and DLC containers',
  steps: [
    {
      say: 'Generate new list of models available from Jumpstart and DLC containers',
      cwd: project.srcdir+'/patterns/gen-ai/aws-model-deployment-sagemaker/code-generation',
      exec: 'npm run generate',
    },
  ],
});

>>>>>>> f27d877f

project.synth();<|MERGE_RESOLUTION|>--- conflicted
+++ resolved
@@ -157,11 +157,10 @@
   'header/header': [2, 'header.js'],
 });
 
-<<<<<<< HEAD
 const packageJson = project.tryFindObjectFile('package.json');
 packageJson?.patch(JsonPatch.add('/scripts/prepare', 'husky install')); // yarn 1
 packageJson?.patch(JsonPatch.add('/scripts/postinstall', 'husky install')); // yarn 2
-=======
+
 // Add generation of new available models for constructs
 project.addTask('generate-models-containers', {
   description: 'Generate new list of models available from Jumpstart and DLC containers',
@@ -174,6 +173,4 @@
   ],
 });
 
->>>>>>> f27d877f
-
 project.synth();