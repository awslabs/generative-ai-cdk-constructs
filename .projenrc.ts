--- conflicted
+++ resolved
@@ -43,12 +43,9 @@
   docgen: false,
   licensed: true,
   license: 'Apache-2.0',
-<<<<<<< HEAD
+  gitignore: ['*.DS_STORE'],
+  stability: 'experimental',
   codeCov: true,
   codeCovTokenSecret: 'CODECOV_TOKEN',
-=======
-  gitignore: ['*.DS_STORE'],
-  stability: 'experimental',
->>>>>>> 6c164939
 });
 project.synth();