# AWS Generative AI CDK Constructs

![Stability: Experimental](https://img.shields.io/badge/stability-Experimental-important.svg?style=for-the-badge)

> All classes are under active development and subject to non-backward compatible changes or removal in any
> future version. These are not subject to the [Semantic Versioning](https://semver.org/) model.
> This means that while you may use them, you may need to update your source code when upgrading to a newer version of this package.

---

[![View on Construct Hub](https://constructs.dev/badge?package=generative-ai-cdk-constructs)](https://constructs.dev/packages/@cdklabs/generative-ai-cdk-constructs)

[![PyPI version](https://img.shields.io/pypi/v/cdklabs.generative-ai-cdk-constructs)](https://pypi.org/project/cdklabs.generative-ai-cdk-constructs/)
[![npm version](https://img.shields.io/npm/v/@cdklabs/generative-ai-cdk-constructs)](https://www.npmjs.com/package/@cdklabs/generative-ai-cdk-constructs)
[![NuGet Version](https://img.shields.io/nuget/v/Cdklabs.GenerativeAiCdkConstructs)](https://nuget.info/packages/Cdklabs.GenerativeAiCdkConstructs)
[![Maven Central Version](https://img.shields.io/maven-central/v/io.github.cdklabs/generative-ai-cdk-constructs)](https://central.sonatype.com/artifact/io.github.cdklabs/generative-ai-cdk-constructs)
[![Go Version](https://img.shields.io/github/v/tag/awslabs/generative-ai-cdk-constructs?label=go&color=orange)](https://pkg.go.dev/github.com/cdklabs/generative-ai-cdk-constructs-go/generative-ai-cdk-constructs)

## Table of contents

- [Introduction](#introduction)
- [CDK Versions](#cdk-versions)
- [Contributing](#contributing)
- [Design guidelines and Development guide](#design-guidelines-and-development-guide)
- [Getting Started](#getting-started)
- [Catalog](#catalog)
- [Sample Use Cases](#sample-use-cases)
- [Additional Resources](#additional-resources)
- [Contributors](#contributors)
- [Operational Metrics Collection](#operational-metrics-collection)
- [Roadmap](#roadmap)
- [Deprecation](#deprecation)
- [License](#license)
- [Legal Disclaimer](#legal-disclaimer)

## Introduction

The AWS Generative AI Constructs Library is an open-source extension of the [AWS Cloud Development Kit (AWS CDK)](https://docs.aws.amazon.com/cdk/v2/guide/home.html) that provides multi-service, well-architected patterns for quickly defining solutions in code to create predictable and repeatable infrastructure, called [constructs](https://docs.aws.amazon.com/cdk/v2/guide/constructs.html). The goal of AWS Generative AI CDK Constructs is to help developers build generative AI solutions using pattern-based definitions for their architecture.

The patterns defined in AWS Generative AI CDK Constructs are high level, multi-service abstractions of AWS CDK constructs that have default configurations based on well-architected best practices. The library is organized into logical modules using object-oriented techniques to create each architectural pattern model.

## CDK Versions

AWS Generative AI CDK Constructs and the AWS CDK are independent teams and have different release schedules. Each release of AWS Generative AI CDK Constructs is built against a specific version of the AWS CDK. The [CHANGELOG.md](./CHANGELOG.md) file lists the CDK version associated with each AWS Generative AI Constructs release. For instance, AWS Generative AI CDK Constructs v0.0.0 was built against AWS CDK v2.96.2. This means that to use AWS Generative AI CDK Constructs v0.0.0, your application must include AWS CDK v2.96.2 or later. You can continue to use the latest AWS CDK versions and upgrade the your AWS Generative AI CDK Constructs version when new releases become available.

## Contributing

Contributions of all kinds are welcome! Check out our [contributor guide](./CONTRIBUTING.md)

## Design guidelines and Development guide

If you want to add a new construct to the library, check out our [design guidelines](./DESIGN_GUIDELINES.md), then follow the [development guide](./DEVELOPER_GUIDE.md)

## Getting Started

<details>
<summary><i>TypeScript</i></summary>

- Create or use an existing CDK application in TypeScript.
  - `cdk init app --language typescript`
- Run `npm install @cdklabs/generative-ai-cdk-constructs`
- The package should be added to your package.json.
- Import the library:
  - `import * as genai from '@cdklabs/generative-ai-cdk-constructs';`

</details>

<details>
<summary><i>Python</i></summary>

- Create or use an existing CDK application in Python
  - `cdk init app --language python`
- Install the package:
  - `pip install cdklabs.generative-ai-cdk-constructs`
- Import the library:
  - `import cdklabs.generative_ai_cdk_constructs`

</details>

<details>
<summary><i>NuGet</i></summary>

- Create or use an existing CDK application in Python
  - `cdk init app --language csharp`
- Install the package while in the Visual Studio project:
  - `dotnet add package CdkLabs.GenerativeAICdkConstructs`
- Use the namespace:
  - `using Cdklabs.GenerativeAiCdkConstructs;`

</details>

<details>
<summary><i>Go</i></summary>

- Create or use an existing CDK application in Python
  - `cdk init app --language go`
- Get the module:
  - `go get github.com/cdklabs/generative-ai-cdk-constructs-go/generative-ai-cdk-constructs`
- Import the library:
  - `import "github.com/cdklabs/generative-ai-cdk-constructs-go/generative-ai-cdk-constructs"`


_NOTE: The [Go distribution repository](https://github.com/cdklabs/generative-ai-cdk-constructs-go), distributes the JSII tar gzipped versioned source from the [source repository](https://github.awslabs/generative-ai-cdk-constructs)_

</details>

<details>
<summary><i>Java</i></summary>

- Create or use an existing CDK application in Java
  - `cdk init app --language java`
- Add the dependency into the `pom.xml`
```
<dependency>
    <groupId>io.github.cdklabs</groupId>
    <artifactId>generative-ai-cdk-constructs</artifactId>
    <version>Get the latest version and insert it here</version>
</dependency>
```

</details>

Refer to the documentation for additional guidance on a particular construct: [Catalog](#catalog)

## Catalog

The following constructs are available in the library:

### L3 constructs

| **Construct** |Description| AWS Services used |
|:-------------|:-------------|:-------------|
| [SageMaker model deployment (JumpStart)](./src/patterns/gen-ai/aws-model-deployment-sagemaker/README_jumpstart.md) | Deploy a foundation model from Amazon SageMaker JumpStart to an Amazon SageMaker endpoint. | Amazon SageMaker |
| [SageMaker model deployment (Hugging Face)](./src/patterns/gen-ai/aws-model-deployment-sagemaker/README_hugging_face.md) | Deploy a foundation model from Hugging Face to an Amazon SageMaker endpoint. | Amazon SageMaker |
| [SageMaker model deployment (Custom)](./src/patterns/gen-ai/aws-model-deployment-sagemaker/README_custom_sagemaker_endpoint.md) | Deploy a foundation model from an S3 location to an Amazon SageMaker endpoint. | Amazon SageMaker |
| [Amazon Bedrock Monitoring (Amazon CloudWatch Dashboard)](./src/patterns/gen-ai/aws-bedrock-cw-dashboard/README.md) | Amazon CloudWatch dashboard to monitor model usage from Amazon Bedrock. | Amazon CloudWatch |
<<<<<<< HEAD
| [TXT to SQL](./src/patterns/gen-ai/aws-text-to-sql/README.md) |  Leverages generative AI capabilities to facilitate natural language-based SQL query generation.  | Amazon Event Bridge, Amazon Bedrock, AWS Lambda, Amazon SQS, AWS Secrets, and database of choice |
| [LlamaIndex Data Loading](./src/patterns/gen-ai/aws-llama-index-data-loader/README.md) | Use LlamaIndex to load data in preparation for generative AI workloads | Amazon ECS Fargate, Amazon SQS, and AWS Systems Manager Parameters |
| [Bedrock Data Automation](./src/patterns/gen-ai/aws-bedrock-data-automation/README.md) | Use Amazon bedrock data automation client to to build and manage intelligent document processing, media analysis, and other multimodal data-centric automation solutions | AWS Lambda, Amazon S3 bucket |
=======
| [Bedrock Batch Step Functions](./src/patterns/gen-ai/aws-bedrock-batch-stepfn/README.md) | Manage Bedrock model invocation jobs(batch inference) in AWS Step Functions state machines | AWS Step Functions, AWS Lambda, AWS EventBridge, Amazon Bedrock, AWS IAM |
>>>>>>> e1a621bb

### L2 Constructs

| **Construct** |Description| AWS Services used |
|:-------------|:-------------|:-------------|
| [Amazon Bedrock](./src/cdk-lib/bedrock/README.md) | CDK L2 Constructs for Amazon Bedrock. | Amazon Bedrock, Amazon OpenSearch Serverless, AWS Lambda |
| [Amazon OpenSearch Serverless Vector Collection](./src/cdk-lib/opensearchserverless/README.md) | CDK L2 Constructs to create a vector collection. | Amazon OpenSearch Vector Index |
| [Amazon OpenSearch Vector Index](./src/cdk-lib/opensearch-vectorindex/README.md) | CDK L1 Custom Resource to create a vector index. | Amazon OpenSearch Serverless, AWS Lambda |

## Sample Use Cases

The official [samples repository](https://github.com/aws-samples/generative-ai-cdk-constructs-samples) includes a collection of functional use case implementations to demonstrate the usage of AWS Generative AI CDK Constructs. These can be used in the same way as architectural patterns, and can be conceptualized as an additional "higher-level" abstraction of those patterns. Those patterns (constructs) are composed together into [stacks](https://docs.aws.amazon.com/cdk/latest/guide/stacks.html), forming a "CDK app".

## Additional Resources

| Resource | Type | Description|
|:-------------|:-------------|:-------------|
| [AWS re:Invent 2023 - Keynote with Dr. Werner Vogels](https://youtu.be/UTRBVPvzt9w?t=6252) | Keynote | Dr. Werner Vogels, Amazon.com's VP and CTO, announces the AWS Generative AI CDK Constructs during his AWS re:Invent 2023 keynote. |
| [Workshop - Building Generative AI Apps on AWS with CDK](https://catalog.workshops.aws/building-genai-apps) | Workshop | In this workshop, you will explore how to build a sample generative AI app on AWS using CDK and Generative AI CDK Constructs. |
| [Workshop - Hands on AWS CDK Generative AI Constructs](https://catalog.us-east-1.prod.workshops.aws/workshops/84c00416-19b6-44c3-8d18-cc172361af41/en-US) | Workshop | In this workshop you will deploy projects that use CDK constructs from this library. Projects are from the [amazon-bedrock-samples](https://github.com/aws-samples/amazon-bedrock-samples/tree/main) Github Repository. |
| [Build generative AI applications with Amazon Titan Text Premier, Amazon Bedrock, and AWS CDK](https://aws.amazon.com/blogs/machine-learning/build-generative-ai-applications-with-amazon-titan-text-premier-amazon-bedrock-and-aws-cdk/) | Blog post + Code sample | Blog post exploring building and deploying two sample applications powered by Amazon Titan Text Premier using the Generative AI CDK constructs. |
| [aws-cdk-stack-builder-tool](https://github.com/aws-samples/aws-cdk-stack-builder-tool) | Code sample | AWS CDK Builder is a browser-based tool designed to streamline bootstrapping of Infrastructure as Code (IaC) projects using the AWS Cloud Development Kit (CDK). |
| [CDK Live! Building generative AI applications and architectures leveraging AWS CDK Constructs!](https://www.youtube.com/watch?v=NI1F4Xxqyr8) | Video | CDK Live! episode focused on building and deploying generative AI applications and architectures on AWS using the AWS Cloud Development Kit (CDK) and the AWS Generative AI CDK Constructs. |
| [Announcing AWS Generative AI CDK Constructs!](https://aws.amazon.com/blogs/devops/announcing-generative-ai-cdk-constructs/) | Blog post | Blog post announcing the release of the AWS Generative AI CDK Constructs. |
| [Streamline insurance underwriting with generative AI using Amazon Bedrock](https://aws.amazon.com/blogs/machine-learning/streamline-insurance-underwriting-with-generative-ai-using-amazon-bedrock-part-1/)| Blog post + Code sample | Blog post and code sample discussing how to use AWS generative artificial intelligence (AI) solutions like Amazon Bedrock to improve the underwriting process, including rule validation, underwriting guidelines adherence, and decision justification. |
| [aws-genai-llm-chatbot](https://github.com/aws-samples/aws-genai-llm-chatbot/tree/main) | Code sample | Multi-Model and Multi-RAG Powered Chatbot Using AWS CDK on AWS allowing you to experiment with a variety of Large Language Models and Multimodal Language Models, settings and prompts in your own AWS account. |
| [bedrock-claude-chat](https://github.com/aws-samples/bedrock-claude-chat) | Code sample | AWS-native chatbot using Bedrock + Claude (+Mistral). |
| [amazon-bedrock-rag](https://github.com/aws-samples/amazon-bedrock-rag)| Code sample | Fully managed RAG solution using Knowledge Bases for Amazon Bedrock. |
| [Amazon Bedrock Multimodal Search](https://github.com/aws-samples/amazon-bedrock-titan-multimodal-search) | Code sample | Multimodal product search app built using Amazon Titan Multimodal Embeddings model. |
| [Amazon Bedrock Knowledge Bases with Private Data](https://blog.serverlessadvocate.com/amazon-bedrock-knowledge-bases-with-private-data-7685d04ef396)| Blog post + Code sample  | Blog post and associated code sample demonstrating how to integrate Knowledge Bases into Amazon Bedrock to provide foundational models with contextual data from private data sources. |
| [Automating tasks using Amazon Bedrock Agents and AI](https://blog.serverlessadvocate.com/automating-tasks-using-amazon-bedrock-agents-and-ai-4b6fb8856589) | Blog post + Code sample | Blog post and associated code sample demonstrating how to deploy an Amazon Bedrock Agent and a Knowledge Base through a hotel and spa use case. |
| [Agents for Amazon Bedrock - Powertools for AWS Lambda (Python)](https://docs.powertools.aws.dev/lambda/python/latest/core/event_handler/bedrock_agents/#using-aws-cloud-developer-kit-cdk) | Code sample | Create Agents for Amazon Bedrock using event handlers and auto generation of OpenAPI schemas. |
| [Text to SQL Bedrock Agent](https://github.com/aws-samples/amazon-bedrock-samples/tree/main/agents-for-bedrock/use-case-examples/text-2-sql-agent-cdk-enhanced) | Code sample | Harnessing the power of natural language processing, the "Text to SQL Bedrock Agent" facilitates the automatic transformation of natural language questions into executable SQL queries. |

## Contributors

[![contributors](https://contrib.rocks/image?repo=awslabs/generative-ai-cdk-constructs&max=2000)](https://github.com/awslabs/generative-ai-cdk-constructs/graphs/contributors)

## Operational Metrics Collection

Generative AI CDK Constructs may collect anonymous operational metrics, including: the region a construct is deployed, the name and version of the construct deployed, and related information. We may use the metrics to maintain, provide, develop, and improve the constructs and AWS services.

## Roadmap

Roadmap is available through the [GitHub Project](https://github.com/orgs/awslabs/projects/136)

## Deprecation

To understand our deprecation process, please refer to the dedicated [documentation](./DEPRECATION_PROCESS.md)

## License

Apache-2.0

## Legal Disclaimer

You should consider doing your own independent assessment before using the content in this library for production purposes. This may include (amongst other things) testing, securing, and optimizing the CDK constructs and other content, provided in this library, based on your specific quality control practices and standards.

---
&copy; Copyright Amazon.com, Inc. or its affiliates. All Rights Reserved.<|MERGE_RESOLUTION|>--- conflicted
+++ resolved
@@ -134,13 +134,10 @@
 | [SageMaker model deployment (Hugging Face)](./src/patterns/gen-ai/aws-model-deployment-sagemaker/README_hugging_face.md) | Deploy a foundation model from Hugging Face to an Amazon SageMaker endpoint. | Amazon SageMaker |
 | [SageMaker model deployment (Custom)](./src/patterns/gen-ai/aws-model-deployment-sagemaker/README_custom_sagemaker_endpoint.md) | Deploy a foundation model from an S3 location to an Amazon SageMaker endpoint. | Amazon SageMaker |
 | [Amazon Bedrock Monitoring (Amazon CloudWatch Dashboard)](./src/patterns/gen-ai/aws-bedrock-cw-dashboard/README.md) | Amazon CloudWatch dashboard to monitor model usage from Amazon Bedrock. | Amazon CloudWatch |
-<<<<<<< HEAD
 | [TXT to SQL](./src/patterns/gen-ai/aws-text-to-sql/README.md) |  Leverages generative AI capabilities to facilitate natural language-based SQL query generation.  | Amazon Event Bridge, Amazon Bedrock, AWS Lambda, Amazon SQS, AWS Secrets, and database of choice |
 | [LlamaIndex Data Loading](./src/patterns/gen-ai/aws-llama-index-data-loader/README.md) | Use LlamaIndex to load data in preparation for generative AI workloads | Amazon ECS Fargate, Amazon SQS, and AWS Systems Manager Parameters |
 | [Bedrock Data Automation](./src/patterns/gen-ai/aws-bedrock-data-automation/README.md) | Use Amazon bedrock data automation client to to build and manage intelligent document processing, media analysis, and other multimodal data-centric automation solutions | AWS Lambda, Amazon S3 bucket |
-=======
 | [Bedrock Batch Step Functions](./src/patterns/gen-ai/aws-bedrock-batch-stepfn/README.md) | Manage Bedrock model invocation jobs(batch inference) in AWS Step Functions state machines | AWS Step Functions, AWS Lambda, AWS EventBridge, Amazon Bedrock, AWS IAM |
->>>>>>> e1a621bb
 
 ### L2 Constructs
 
