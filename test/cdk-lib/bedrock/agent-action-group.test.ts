/**
 *  Copyright Amazon.com, Inc. or its affiliates. All Rights Reserved.
 *
 *  Licensed under the Apache License, Version 2.0 (the "License"). You may not use this file except in compliance
 *  with the License. A copy of the License is located at
 *
 *      http://www.apache.org/licenses/LICENSE-2.0
 *
 *  or in the 'license' file accompanying this file. This file is distributed on an 'AS IS' BASIS, WITHOUT WARRANTIES
 *  OR CONDITIONS OF ANY KIND, express or implied. See the License for the specific language governing permissions
 *  and limitations under the License.
 */

import * as cdk from 'aws-cdk-lib';
import { Annotations, Match } from 'aws-cdk-lib/assertions';
import * as lambda from 'aws-cdk-lib/aws-lambda';
import { NagSuppressions } from 'cdk-nag';
import * as bedrock from '../../../src/cdk-lib/bedrock';
import * as foundationModels from '../../../src/cdk-lib/foundationmodels';


// mock lambda.Code.fromDockerBuild()
jest.mock('aws-cdk-lib/aws-lambda', () => {
  const actualLambda = jest.requireActual('aws-cdk-lib/aws-lambda');
  return {
    ...actualLambda,
    Code: {
      ...actualLambda.Code,
      fromDockerBuild: jest.fn(() => actualLambda.Code.fromInline('mockCode')),
      fromAsset: jest.fn(() => actualLambda.Code.fromInline('mockCode')),
    },
  };
});

describe('AgentActionGroup', () => {
  let app: cdk.App;
  let stack: cdk.Stack;
  //let agent: bedrock.Agent;
  let actionGroupFunction: lambda.Function;
  const actionGroupAPISpec = 'mockApiSpec';

  beforeEach(() => {
    app = new cdk.App();
    stack = new cdk.Stack(app, 'test-stack', {
      env: {
        account: '123456789012',
        region: 'us-east-1',
      },
    });

<<<<<<< HEAD
    agent = new bedrock.Agent(stack, 'Agent', {
      foundationModel: foundationModels.BedrockFoundationModel.ANTHROPIC_CLAUDE_V2_1,
      instruction: 'You provide support for developers working with CDK constructs.',
      idleSessionTTL: cdk.Duration.minutes(30),
    });

=======
>>>>>>> 8a81eb2a
    actionGroupFunction = new lambda.Function(stack, 'ActionGroupFunction', {
      code: lambda.Code.fromAsset('test/path'),
      runtime: lambda.Runtime.NODEJS_LATEST,
      handler: 'index.handler',
    });

    NagSuppressions.addResourceSuppressions(
      actionGroupFunction,
      [
        {
          id: 'AwsSolutions-IAM4',
          reason: 'ActionGroup Lambda uses the AWSLambdaBasicExecutionRole AWS Managed Policy.',
        },
      ],
      true,
    );
  });


  test('Fails when both description and parentActionGroupSignature are provided', () => {
    expect(() => {
      new bedrock.AgentActionGroup(stack, 'ActionGroup', {
        actionGroupName: 'GetBookInformation',
        description: 'Use these functions to get information about the books in the Project Gutenburg library.',
        parentActionGroupSignature: 'AMAZON.UserInput',
        actionGroupExecutor: actionGroupFunction,
        actionGroupState: 'ENABLED',
        apiSchema: bedrock.ApiSchema.fromInline(actionGroupAPISpec),
      });
    }).toThrowError('Cannot specify both description and parentActionSignature');
  });


  test('No unsuppressed Errors', () => {
    new bedrock.AgentActionGroup(stack, 'ActionGroup', {
      actionGroupName: 'GetBookInformation',
      description: 'Use these functions to get information about the books in the Project Gutenburg library.',
      actionGroupExecutor: actionGroupFunction,
      actionGroupState: 'ENABLED',
      apiSchema: bedrock.ApiSchema.fromInline(actionGroupAPISpec),
    });
    const errors = Annotations.fromStack(stack).findError(
      '*',
      Match.stringLikeRegexp('AwsSolutions-.*'),
    );
    expect(errors).toHaveLength(0);
  });
});<|MERGE_RESOLUTION|>--- conflicted
+++ resolved
@@ -48,15 +48,6 @@
       },
     });
 
-<<<<<<< HEAD
-    agent = new bedrock.Agent(stack, 'Agent', {
-      foundationModel: foundationModels.BedrockFoundationModel.ANTHROPIC_CLAUDE_V2_1,
-      instruction: 'You provide support for developers working with CDK constructs.',
-      idleSessionTTL: cdk.Duration.minutes(30),
-    });
-
-=======
->>>>>>> 8a81eb2a
     actionGroupFunction = new lambda.Function(stack, 'ActionGroupFunction', {
       code: lambda.Code.fromAsset('test/path'),
       runtime: lambda.Runtime.NODEJS_LATEST,
