{
<<<<<<< HEAD
  "version": "38.0.1",
=======
  "version": "39.0.0",
>>>>>>> 54e71942
  "files": {
    "181da6986985d46e23b14751019080abbf03bbc0a08672bc1215ed7b0913386c": {
      "source": {
        "path": "aws-cdk-aoss-dashboard-integ-test.template.json",
        "packaging": "file"
      },
      "destinations": {
        "current_account-current_region": {
          "bucketName": "cdk-hnb659fds-assets-${AWS::AccountId}-${AWS::Region}",
          "objectKey": "181da6986985d46e23b14751019080abbf03bbc0a08672bc1215ed7b0913386c.json",
          "assumeRoleArn": "arn:${AWS::Partition}:iam::${AWS::AccountId}:role/cdk-hnb659fds-file-publishing-role-${AWS::AccountId}-${AWS::Region}"
        }
      }
    }
  },
  "dockerImages": {}
}<|MERGE_RESOLUTION|>--- conflicted
+++ resolved
@@ -1,9 +1,5 @@
 {
-<<<<<<< HEAD
-  "version": "38.0.1",
-=======
   "version": "39.0.0",
->>>>>>> 54e71942
   "files": {
     "181da6986985d46e23b14751019080abbf03bbc0a08672bc1215ed7b0913386c": {
       "source": {
