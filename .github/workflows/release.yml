--- conflicted
+++ resolved
@@ -145,7 +145,19 @@
           NPM_CONFIG_PROVENANCE: "true"
           NPM_TOKEN: ${{ secrets.NPM_TOKEN }}
         run: npx -p publib@latest publib-npm
-<<<<<<< HEAD
+      - name: Extract Version
+        id: extract-version
+        if: ${{ failure() }}
+        run: echo "VERSION=$(cat dist/version.txt)" >> $GITHUB_OUTPUT
+      - name: Create Issue
+        if: ${{ failure() }}
+        uses: imjohnbo/issue-bot@3daae12aa54d38685d7ff8459fc8a2aee8cea98b
+        env:
+          GITHUB_TOKEN: ${{ secrets.GITHUB_TOKEN }}
+        with:
+          labels: gh-workflow-failing
+          title: Publishing v${{ steps.extract-version.outputs.VERSION }} to npm failed
+          body: See https://github.com/${{ github.repository }}/actions/runs/${{ github.run_id }}
   release_maven:
     name: Publish to Maven Central
     needs: release
@@ -186,21 +198,6 @@
           MAVEN_USERNAME: ${{ secrets.MAVEN_USERNAME }}
           MAVEN_STAGING_PROFILE_ID: ${{ secrets.MAVEN_STAGING_PROFILE_ID }}
         run: npx -p publib@latest publib-maven
-=======
-      - name: Extract Version
-        id: extract-version
-        if: ${{ failure() }}
-        run: echo "VERSION=$(cat dist/version.txt)" >> $GITHUB_OUTPUT
-      - name: Create Issue
-        if: ${{ failure() }}
-        uses: imjohnbo/issue-bot@3daae12aa54d38685d7ff8459fc8a2aee8cea98b
-        env:
-          GITHUB_TOKEN: ${{ secrets.GITHUB_TOKEN }}
-        with:
-          labels: gh-workflow-failing
-          title: Publishing v${{ steps.extract-version.outputs.VERSION }} to npm failed
-          body: See https://github.com/${{ github.repository }}/actions/runs/${{ github.run_id }}
->>>>>>> 6ab07ac1
   release_pypi:
     name: Publish to PyPI
     needs: release
